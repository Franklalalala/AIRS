from typing import Optional, List

import os
import lmdb
import random
import torch
import numpy as np
import os.path as osp
from argparse import Namespace
import pickle

from tqdm import tqdm
from apsw import Connection
import torch.nn.functional as F
from torch_scatter import scatter
from torch_geometric.data import (InMemoryDataset, download_url, extract_zip, Data)

BOHR2ANG = 1.8897259886

convention_dict = {
    'pyscf_631G': Namespace(
        atom_to_orbitals_map={1: 'ss', 6: 'ssspp', 7: 'ssspp', 8: 'ssspp', 9: 'ssspp'},
        orbital_idx_map={'s': [0], 'p': [2, 0, 1], 'd': [0, 1, 2, 3, 4]},
        orbital_sign_map={'s': [1], 'p': [1, 1, 1], 'd':
            [1, 1, 1, 1, 1]},
        orbital_order_map={
            1: [0, 1], 6: [0, 1, 2, 3, 4], 7: [0, 1, 2, 3, 4],
            8: [0, 1, 2, 3, 4], 9: [0, 1, 2, 3, 4]
        },
    ),
    'pyscf_def2svp': Namespace(
        atom_to_orbitals_map={1: 'ssp', 6: 'sssppd', 7: 'sssppd', 8: 'sssppd', 9: 'sssppd'},
        orbital_idx_map={'s': [0], 'p': [1, 2, 0], 'd': [0, 1, 2, 3, 4]},
        orbital_sign_map={'s': [1], 'p': [1, 1, 1], 'd': [1, 1, 1, 1, 1]},
        orbital_order_map={
            1: [0, 1, 2], 6: [0, 1, 2, 3, 4, 5], 7: [0, 1, 2, 3, 4, 5],
            8: [0, 1, 2, 3, 4, 5], 9: [0, 1, 2, 3, 4, 5]
        },
    ),
}

<<<<<<< HEAD
=======

>>>>>>> 033c4bc7
atomrefs = {
    6: [0., 0., 0., 0., 0.],
    7: [
        -13.61312172, -1029.86312267, -1485.30251237, -2042.61123593,
        -2713.48485589
    ],
    8: [
        -13.5745904, -1029.82456413, -1485.26398105, -2042.5727046,
        -2713.44632457
    ],
    9: [
        -13.54887564, -1029.79887659, -1485.2382935, -2042.54701705,
        -2713.42063702
    ],
    10: [
        -13.90303183, -1030.25891228, -1485.71166277, -2043.01812778,
        -2713.88796536
    ],
    11: [0., 0., 0., 0., 0.],
}

HAR2EV = 27.211386246
KCALMOL2EV = 0.04336414
conversion = torch.tensor([
    1., 1., HAR2EV, HAR2EV, HAR2EV, 1., HAR2EV, HAR2EV, HAR2EV, HAR2EV, HAR2EV,
    1., KCALMOL2EV, KCALMOL2EV, KCALMOL2EV, KCALMOL2EV, 1., 1., 1.
])

atomrefs_tensor = torch.zeros(5, 19)
atomrefs_tensor[:, 7] = torch.tensor(atomrefs[7])
atomrefs_tensor[:, 8] = torch.tensor(atomrefs[8])
atomrefs_tensor[:, 9] = torch.tensor(atomrefs[9])
atomrefs_tensor[:, 10] = torch.tensor(atomrefs[10])


def matrix_transform(matrices, atoms, convention='pyscf_631G'):
    conv = convention_dict[convention]
    orbitals = ''
    orbitals_order = []
    for a in atoms:
        offset = len(orbitals_order)
        orbitals += conv.atom_to_orbitals_map[a]
        orbitals_order += [idx + offset for idx in conv.orbital_order_map[a]]

    transform_indices = []
    transform_signs = []
    for orb in orbitals:
        offset = sum(map(len, transform_indices))
        map_idx = conv.orbital_idx_map[orb]
        map_sign = conv.orbital_sign_map[orb]
        transform_indices.append(np.array(map_idx) + offset)
        transform_signs.append(np.array(map_sign))

    transform_indices = [transform_indices[idx] for idx in orbitals_order]
    transform_signs = [transform_signs[idx] for idx in orbitals_order]
    transform_indices = np.concatenate(transform_indices).astype(np.int32)
    transform_signs = np.concatenate(transform_signs)

    matrices_new = matrices[..., transform_indices, :]
    matrices_new = matrices_new[..., :, transform_indices]
    matrices_new = matrices_new * transform_signs[:, None]
    matrices_new = matrices_new * transform_signs[None, :]
    return matrices_new


class QH9Stable(InMemoryDataset):
    def __init__(self, root='datasets/', split='random', transform=None, pre_transform=None, pre_filter=None):
        self.folder = osp.join(root, 'QH9Stable')
        self.split = split
        self.connections = {}
        self.db_dir = os.path.join(self.folder, 'processed')
        self.full_orbitals = 14
        self.orbital_mask = {}
        idx_1s_2s_2p = torch.tensor([0, 1, 3, 4, 5])
        orbital_mask_line1 = idx_1s_2s_2p
        orbital_mask_line2 = torch.arange(self.full_orbitals)
        for i in range(1, 11):
            self.orbital_mask[i] = orbital_mask_line1 if i <= 2 else orbital_mask_line2

        connection = Connection(os.path.join(self.folder, "raw", 'QH9Stable.db'))
        super(QH9Stable, self).__init__(self.folder, transform, pre_transform, pre_filter)
        self.train_mask, self.val_mask, self.test_mask = torch.load(self.processed_paths[0])
<<<<<<< HEAD
        self.slices = {
            'id': torch.arange(self.train_mask.shape[0] + self.val_mask.shape[0] + self.test_mask.shape[0] + 1)}
=======
        self.slices = {'id': torch.arange(self.train_mask.shape[0] + self.val_mask.shape[0] + self.test_mask.shape[0] + 1)}
>>>>>>> 033c4bc7

    @property
    def raw_file_names(self):
        return [f'QH9Stable.db']

    @property
    def processed_file_names(self):
<<<<<<< HEAD
        if self.split == 'random':
            return ['processed_QH9Stable_random_12.pt', 'QH9Stable.lmdb/data.mdb']
        elif self.split == 'size_ood':
            return ['processed_QH9Stable_size_ood.pt', 'QH9Stable.lmdb/data.mdb']

    def process(self):
        if self.split == 'size_ood':
=======
        if self.split=='random':
            return ['processed_QH9Stable_random_12.pt', 'QH9Stable.lmdb/data.mdb']
        elif self.split=='size_ood':
            return ['processed_QH9Stable_size_ood.pt', 'QH9Stable.lmdb/data.mdb']

    def process(self):
        if self.split=='size_ood':
>>>>>>> 033c4bc7
            num_nodes_list = []
        for raw_file_name in self.raw_file_names:
            connection = Connection(os.path.join(self.root, "raw", raw_file_name))
            cursor = connection.cursor()
            data = cursor.execute("select * from data").fetchall()
<<<<<<< HEAD

=======
            
>>>>>>> 033c4bc7
            # dataloader with lmdb
            db_env = lmdb.open(os.path.join(self.processed_dir, 'QH9Stable.lmdb'), map_size=1048576000000)
            for row in tqdm(data):
                with db_env.begin(write=True) as txn:
<<<<<<< HEAD
                    ori_data_dict = {
                        'id': row[0],
                        'num_nodes': row[1],
                        'atoms': row[2],
                        'pos': row[3], # ang
                        'Ham': row[4]
                    }
                    data_dict = pickle.dumps(ori_data_dict)
                    txn.put(ori_data_dict['id'].to_bytes(length=4, byteorder='big'), data_dict)
            db_env.close()

=======
                    ori_data_dict = {'id': row[0], 'num_nodes': row[1], 'atoms': row[2], 'pos': row[3], 'Ham': row[4]}
                    data_dict = pickle.dumps(ori_data_dict)
                    txn.put(ori_data_dict['id'].to_bytes(length=4, byteorder='big'), data_dict)
            db_env.close()
            
>>>>>>> 033c4bc7
        print('Saving...')
        if self.split == 'random':
            print('Random splitting...')
            data_ratio = [0.8, 0.1, 0.1]
            data_split = [int(len(data) * data_ratio[0]), int(len(data) * data_ratio[1])]
            data_split.append(len(data) - sum(data_split))
            indices = np.random.RandomState(seed=43).permutation(len(data))
            train_mask = indices[:data_split[0]]
<<<<<<< HEAD
            val_mask = indices[data_split[0]:data_split[0] + data_split[1]]
            test_mask = indices[data_split[0] + data_split[1]:]

        elif self.split == 'size_ood':
=======
            val_mask = indices[data_split[0]:data_split[0]+data_split[1]]
            test_mask = indices[data_split[0]+data_split[1]:]
 
        elif self.split=='size_ood':
>>>>>>> 033c4bc7
            print('Size OOD splitting...')
            num_nodes_array = np.array(num_nodes_list)
            train_indices = np.where(num_nodes_array <= 20)
            val_condition = np.logical_and(num_nodes_array >= 21, num_nodes_array <= 22)
            val_indices = np.where(val_condition)
            test_indices = np.where(num_nodes_array >= 23)
            train_mask = train_indices[0].astype(np.int64)
            val_mask = val_indices[0].astype(np.int64)
            test_mask = test_indices[0].astype(np.int64)

        torch.save((train_mask, val_mask, test_mask), self.processed_paths[0])

    def cut_matrix(self, matrix, atoms):
        all_diagonal_matrix_blocks = []
        all_non_diagonal_matrix_blocks = []
        all_diagonal_matrix_block_masks = []
        all_non_diagonal_matrix_block_masks = []
        col_idx = 0
        edge_index_full = []
        for idx_i, atom_i in enumerate(atoms):  # (src)
            row_idx = 0
            atom_i = atom_i.item()
            mask_i = self.orbital_mask[atom_i]
            for idx_j, atom_j in enumerate(atoms):  # (dst)
                edge_index_full.append([idx_j, idx_i])
                atom_j = atom_j.item()
                mask_j = self.orbital_mask[atom_j]
                matrix_block = torch.zeros(self.full_orbitals, self.full_orbitals).type(torch.float64)
                matrix_block_mask = torch.zeros(self.full_orbitals, self.full_orbitals).type(torch.float64)
                extracted_matrix = \
                    matrix[row_idx: row_idx + len(mask_j), col_idx: col_idx + len(mask_i)]

                # for matrix_block
                tmp = matrix_block[mask_j]
                tmp[:, mask_i] = extracted_matrix
                matrix_block[mask_j] = tmp

                tmp = matrix_block_mask[mask_j]
                tmp[:, mask_i] = 1
                matrix_block_mask[mask_j] = tmp

                if idx_i == idx_j:
                    all_diagonal_matrix_blocks.append(matrix_block)
                    all_diagonal_matrix_block_masks.append(matrix_block_mask)
                else:
                    all_non_diagonal_matrix_blocks.append(matrix_block)
                    all_non_diagonal_matrix_block_masks.append(matrix_block_mask)
                row_idx = row_idx + len(mask_j)
            col_idx = col_idx + len(mask_i)
        return torch.stack(all_diagonal_matrix_blocks, dim=0), \
               torch.stack(all_non_diagonal_matrix_blocks, dim=0), \
               torch.stack(all_diagonal_matrix_block_masks, dim=0), \
               torch.stack(all_non_diagonal_matrix_block_masks, dim=0), \
               torch.tensor(edge_index_full).transpose(-1, -2)

    def get_mol(self, atoms, pos, Ham):
        hamiltonian = torch.tensor(
            matrix_transform(Ham, atoms, convention='pyscf_def2svp'), dtype=torch.float64)
        diagonal_hamiltonian, non_diagonal_hamiltonian, \
        diagonal_hamiltonian_mask, non_diagonal_hamiltonian_mask, edge_index_full \
                = self.cut_matrix(hamiltonian, atoms)

        data = Data(
            pos=torch.tensor(pos, dtype=torch.float64),
            atoms=torch.tensor(atoms, dtype=torch.int64).view(-1, 1),
            diagonal_hamiltonian=diagonal_hamiltonian,
            non_diagonal_hamiltonian=non_diagonal_hamiltonian,
            diagonal_hamiltonian_mask=diagonal_hamiltonian_mask,
            non_diagonal_hamiltonian_mask=non_diagonal_hamiltonian_mask,
            edge_index_full=edge_index_full
        )
        return data

    def get(self, idx):
<<<<<<< HEAD
        db_env = lmdb.open(os.path.join(self.processed_dir, 'QH9Stable.lmdb'), readonly=True, lock=False)
        with db_env.begin() as txn:
=======
        db_env = lmdb.open(os.path.join(self.processed_dir, 'QH9Stable.lmdb'), readonly=True)
        with db_env.begin() as txn:
            db_env = lmdb.open(os.path.join(self.processed_dir, 'QH9Stable.lmdb'), readonly=True)
>>>>>>> 033c4bc7
            data_dict = txn.get(int(idx).to_bytes(length=4, byteorder='big'))
            data_dict = pickle.loads(data_dict)
            _, num_nodes, atoms, pos, Ham = \
                data_dict['id'], data_dict['num_nodes'], \
                np.frombuffer(data_dict['atoms'], np.int32), \
                np.frombuffer(data_dict['pos'], np.float64), \
                np.frombuffer(data_dict['Ham'], np.float64)
            pos = pos.reshape(num_nodes, 3)
            num_orbitals = sum([5 if atom <= 2 else 14 for atom in atoms])
            Ham = Ham.reshape(num_orbitals, num_orbitals)
            data = self.get_mol(atoms, pos, Ham)
        db_env.close()
        return data


class QH9Dynamic(InMemoryDataset):
    def __init__(self, root='datasets/', task='', split='geometry', transform=None, pre_transform=None,
                 pre_filter=None):
        assert task in ['']
        self.folder = osp.join(root, 'QH9Dynamic')
        self.split = split
        self.connections = {}
        self.db_dir = os.path.join(self.folder, 'processed')
        self.full_orbitals = 14
        self.orbital_mask = {}
        idx_1s_2s_2p = torch.tensor([0, 1, 3, 4, 5])
        orbital_mask_line1 = idx_1s_2s_2p
        orbital_mask_line2 = torch.arange(self.full_orbitals)
        for i in range(1, 11):
            self.orbital_mask[i] = orbital_mask_line1 if i <= 2 else orbital_mask_line2

        super(QH9Dynamic, self).__init__(self.folder, transform, pre_transform, pre_filter)
        self.train_mask, self.val_mask, self.test_mask \
            = torch.load(self.processed_paths[0])
<<<<<<< HEAD
        self.slices = {
            'id': torch.arange(self.train_mask.shape[0] + self.val_mask.shape[0] + self.test_mask.shape[0] + 1)}
=======
        self.slices = {'id': torch.arange(self.train_mask.shape[0] + self.val_mask.shape[0] + self.test_mask.shape[0] + 1)}
>>>>>>> 033c4bc7

    @property
    def raw_file_names(self):
        return [f'QH9Dynamic.db']

    @property
    def processed_file_names(self):
<<<<<<< HEAD
        if self.split == 'geometry':
            return ['processed_QH9Dynamic_geometry.pt', 'QH9Dynamic.lmdb/data.mdb']
        elif self.split == 'mol':
            return ['processed_QH9Dynamic_mol.pt', 'QH9Dynamic.lmdb/data.mdb']

    def process(self, num_geometry_per_mol=100, num_train_geometry_per_mol=80, num_val_geometry_per_mol=10, num_mol=999):
        db_env = lmdb.open(os.path.join(self.processed_dir, 'QH9Dynamic.lmdb'), map_size=1048576000000)
        if self.split == 'geometry':
=======
        if self.split=='geometry':
            return ['processed_QH9Dynamic_geometry.pt', 'QH9Dynamic.lmdb/data.mdb']
        elif self.split=='mol':
            return ['processed_QH9Dynamic_mol.pt', 'QH9Dynamic.lmdb/data.mdb']

    def process(self, num_geometry_per_mol=60, num_train_geometry_per_mol=50, num_val_geometry_per_mol=5, num_mol=2399):
        db_env = lmdb.open(os.path.join(self.processed_dir, 'QH9Dynamic.lmdb'), map_size=1048576000000)
        if self.split=='geometry':
>>>>>>> 033c4bc7
            print('Geometry-wise splitting...')
            train_mask = np.array([], dtype=np.int64)
            val_mask = np.array([], dtype=np.int64)
            test_mask = np.array([], dtype=np.int64)
            cur_index = 0
            for raw_file_name in self.raw_file_names:
                connection = Connection(os.path.join(self.root, "raw", raw_file_name))
                cursor = connection.cursor()
                data = cursor.execute("select * from data").fetchall()
                for ind, row in enumerate(tqdm(data)):
                    # dataloader with lmdb
                    with db_env.begin(write=True) as txn:
                        ori_data_dict = {
<<<<<<< HEAD
                            'id': int(np.frombuffer(row[0], dtype=np.int64)),
                            'geo_id': row[1],
                            'num_nodes': row[2],
                            'atoms': row[3],
                            'pos': row[4], # Bhor, and then transfer to ang
                            'Ham': row[9]
                        }
                        data_dict = pickle.dumps(ori_data_dict)
                        txn.put(ind.to_bytes(length=4, byteorder='big'), data_dict)

                    if (ind + 1) % num_geometry_per_mol == 0:  # Finish traversing one molecule
                        indices = np.random.RandomState(seed=ind).permutation(
                            num_geometry_per_mol)  # Different random split for different molecules
=======
                            'id': int(np.frombuffer(row[0], dtype=np.int64)), 
                            'geo_id': row[1],
                            'num_nodes': row[2], 
                            'atoms': row[3], 
                            'pos': row[4], 
                            'Ham': row[5]
                        }
                        data_dict = pickle.dumps(ori_data_dict)
                        txn.put(ind.to_bytes(length=4, byteorder='big'), data_dict)
                    
                    if (ind + 1) % num_geometry_per_mol == 0: # Finish traversing one molecule
                        indices = np.random.RandomState(seed=ind).permutation(num_geometry_per_mol) # Different random split for different molecules
>>>>>>> 033c4bc7
                        train_mask_cur_mol = cur_index + indices[:num_train_geometry_per_mol]
                        val_mask_cur_mol = cur_index + indices[
                                                       num_train_geometry_per_mol:num_train_geometry_per_mol + num_val_geometry_per_mol]
                        test_mask_cur_mol = cur_index + indices[num_train_geometry_per_mol + num_val_geometry_per_mol:]
                        train_mask = np.concatenate((train_mask, train_mask_cur_mol))
                        val_mask = np.concatenate((val_mask, val_mask_cur_mol))
                        test_mask = np.concatenate((test_mask, test_mask_cur_mol))
                        cur_index += num_geometry_per_mol

<<<<<<< HEAD
        elif self.split == 'mol':
=======
        elif self.split=='mol':
>>>>>>> 033c4bc7
            print('Molecule-wise splitting...')
            for raw_file_name in self.raw_file_names:
                connection = Connection(os.path.join(self.root, "raw", raw_file_name))
                cursor = connection.cursor()
                data = cursor.execute("select * from data").fetchall()
                for ind, row in enumerate(tqdm(data)):
                    # dataloader with lmdb
                    with db_env.begin(write=True) as txn:
                        ori_data_dict = {
<<<<<<< HEAD
                            'id': int(np.frombuffer(row[0], dtype=np.int64)),
                            'geo_id': row[1],
                            'num_nodes': row[2],
                            'atoms': row[3],
                            'pos': row[4], # Bhor, and then transfer to ang
                            'Ham': row[9]
                        }
                        data_dict = pickle.dumps(ori_data_dict)
                        txn.put(ind.to_bytes(length=4, byteorder='big'), data_dict)

=======
                            'id': int(np.frombuffer(row[0], dtype=np.int64)), 
                            'geo_id': row[1],
                            'num_nodes': row[2], 
                            'atoms': row[3], 
                            'pos': row[4], 
                            'Ham': row[5]
                        }
                        data_dict = pickle.dumps(ori_data_dict)
                        txn.put(ind.to_bytes(length=4, byteorder='big'), data_dict)
                        
>>>>>>> 033c4bc7
            db_env.close()
            mol_id_list = [i for i in range(num_mol) for _ in range(num_geometry_per_mol)]
            data_ratio = [0.8, 0.1, 0.1]
            index_list = [i for i in range(max(mol_id_list) + 1)]
            random.seed(43)
            random.shuffle(index_list)
            train_mol_ids = np.array(index_list[:int(len(index_list) * data_ratio[0])])
            val_mol_ids = np.array(index_list[
                                   int(len(index_list) * data_ratio[0]):int(len(index_list) * data_ratio[0]) + int(
                                       len(index_list) * data_ratio[1])])
            test_mol_ids = np.array(
                index_list[int(len(index_list) * data_ratio[0]) + int(len(index_list) * data_ratio[1]):])
            mol_id_array = np.array(mol_id_list)
            train_mask = np.where(np.isin(mol_id_array, train_mol_ids))[0].astype(np.int64)
            val_mask = np.where(np.isin(mol_id_array, val_mol_ids))[0].astype(np.int64)
            test_mask = np.where(np.isin(mol_id_array, test_mol_ids))[0].astype(np.int64)
<<<<<<< HEAD

        print('Saving...')
=======
            
        print('Saving...') 
>>>>>>> 033c4bc7
        torch.save((train_mask, val_mask, test_mask), self.processed_paths[0])

    def cut_matrix(self, matrix, atoms):
        all_diagonal_matrix_blocks = []
        all_non_diagonal_matrix_blocks = []
        all_diagonal_matrix_block_masks = []
        all_non_diagonal_matrix_block_masks = []
        col_idx = 0
        for idx_i, atom_i in enumerate(atoms):  # (src)
            row_idx = 0
            atom_i = atom_i.item()
            mask_i = self.orbital_mask[atom_i]
            for idx_j, atom_j in enumerate(atoms):  # (dst)
                atom_j = atom_j.item()
                mask_j = self.orbital_mask[atom_j]
                matrix_block = torch.zeros(self.full_orbitals, self.full_orbitals).type(torch.float64)
                matrix_block_mask = torch.zeros(self.full_orbitals, self.full_orbitals).type(torch.float64)
                extracted_matrix = \
                    matrix[row_idx: row_idx + len(mask_j), col_idx: col_idx + len(mask_i)]

                # for matrix_block
                tmp = matrix_block[mask_j]
                tmp[:, mask_i] = extracted_matrix
                matrix_block[mask_j] = tmp

                tmp = matrix_block_mask[mask_j]
                tmp[:, mask_i] = 1
                matrix_block_mask[mask_j] = tmp

                if idx_i == idx_j:
                    all_diagonal_matrix_blocks.append(matrix_block)
                    all_diagonal_matrix_block_masks.append(matrix_block_mask)
                else:
                    all_non_diagonal_matrix_blocks.append(matrix_block)
                    all_non_diagonal_matrix_block_masks.append(matrix_block_mask)
                row_idx = row_idx + len(mask_j)
            col_idx = col_idx + len(mask_i)
        return torch.stack(all_diagonal_matrix_blocks, dim=0), \
               torch.stack(all_non_diagonal_matrix_blocks, dim=0), \
               torch.stack(all_diagonal_matrix_block_masks, dim=0), \
               torch.stack(all_non_diagonal_matrix_block_masks, dim=0)

    def get_mol(self, atoms, pos, Ham):
        hamiltonian = torch.tensor(
            matrix_transform(Ham, atoms, convention='pyscf_def2svp'), dtype=torch.float64)
        diagonal_hamiltonian, non_diagonal_hamiltonian, \
        diagonal_hamiltonian_mask, non_diagonal_hamiltonian_mask \
            = self.cut_matrix(hamiltonian, atoms)

        data = Data(
            pos=torch.tensor(pos, dtype=torch.float64),
            atoms=torch.tensor(atoms, dtype=torch.int64).view(-1, 1),
            diagonal_hamiltonian=diagonal_hamiltonian,
            non_diagonal_hamiltonian=non_diagonal_hamiltonian,
            diagonal_hamiltonian_mask=diagonal_hamiltonian_mask,
            non_diagonal_hamiltonian_mask=non_diagonal_hamiltonian_mask,
        )
        return data

    def get(self, idx):
<<<<<<< HEAD
        db_env = lmdb.open(os.path.join(self.processed_dir, 'QH9Dynamic.lmdb'), readonly=True, lock=False)
        with db_env.begin() as txn:
            data_dict = txn.get(int(idx).to_bytes(length=4, byteorder='big'))
            data_dict = pickle.loads(data_dict)
            _, num_nodes, atoms, pos, Ham =\
=======
        db_env = lmdb.open(os.path.join(self.processed_dir, 'QH9Dynamic.lmdb'), readonly=True)
        with db_env.begin() as txn:
            db_env = lmdb.open(os.path.join(self.processed_dir, 'QH9Dynamic.lmdb'), readonly=True)
            data_dict = txn.get(int(idx).to_bytes(length=4, byteorder='big'))
            data_dict = pickle.loads(data_dict)
            _, num_nodes, atoms, pos, Ham = \
>>>>>>> 033c4bc7
                data_dict['id'], data_dict['num_nodes'], \
                np.frombuffer(data_dict['atoms'], np.int32), \
                np.frombuffer(data_dict['pos'], np.float64), \
                np.frombuffer(data_dict['Ham'], np.float64)
            pos = pos.reshape(num_nodes, 3)
<<<<<<< HEAD
            pos = pos / BOHR2ANG  # transfer the unit back to ang
=======
>>>>>>> 033c4bc7
            num_orbitals = sum([5 if atom <= 2 else 14 for atom in atoms])
            Ham = Ham.reshape(num_orbitals, num_orbitals)
            data = self.get_mol(atoms, pos, Ham)
        db_env.close()
        return data


if __name__ == '__main__':
    dataset = QH9Stable(root='/data/haiyang/AIRS/OpenDFT/QHBench/QH9/datasets/')
<<<<<<< HEAD
    print(dataset)
=======
    print(dataset)

>>>>>>> 033c4bc7
<|MERGE_RESOLUTION|>--- conflicted
+++ resolved
@@ -1,565 +1,455 @@
-from typing import Optional, List
-
-import os
-import lmdb
-import random
-import torch
-import numpy as np
-import os.path as osp
-from argparse import Namespace
-import pickle
-
-from tqdm import tqdm
-from apsw import Connection
-import torch.nn.functional as F
-from torch_scatter import scatter
-from torch_geometric.data import (InMemoryDataset, download_url, extract_zip, Data)
-
-BOHR2ANG = 1.8897259886
-
-convention_dict = {
-    'pyscf_631G': Namespace(
-        atom_to_orbitals_map={1: 'ss', 6: 'ssspp', 7: 'ssspp', 8: 'ssspp', 9: 'ssspp'},
-        orbital_idx_map={'s': [0], 'p': [2, 0, 1], 'd': [0, 1, 2, 3, 4]},
-        orbital_sign_map={'s': [1], 'p': [1, 1, 1], 'd':
-            [1, 1, 1, 1, 1]},
-        orbital_order_map={
-            1: [0, 1], 6: [0, 1, 2, 3, 4], 7: [0, 1, 2, 3, 4],
-            8: [0, 1, 2, 3, 4], 9: [0, 1, 2, 3, 4]
-        },
-    ),
-    'pyscf_def2svp': Namespace(
-        atom_to_orbitals_map={1: 'ssp', 6: 'sssppd', 7: 'sssppd', 8: 'sssppd', 9: 'sssppd'},
-        orbital_idx_map={'s': [0], 'p': [1, 2, 0], 'd': [0, 1, 2, 3, 4]},
-        orbital_sign_map={'s': [1], 'p': [1, 1, 1], 'd': [1, 1, 1, 1, 1]},
-        orbital_order_map={
-            1: [0, 1, 2], 6: [0, 1, 2, 3, 4, 5], 7: [0, 1, 2, 3, 4, 5],
-            8: [0, 1, 2, 3, 4, 5], 9: [0, 1, 2, 3, 4, 5]
-        },
-    ),
-}
-
-<<<<<<< HEAD
-=======
-
->>>>>>> 033c4bc7
-atomrefs = {
-    6: [0., 0., 0., 0., 0.],
-    7: [
-        -13.61312172, -1029.86312267, -1485.30251237, -2042.61123593,
-        -2713.48485589
-    ],
-    8: [
-        -13.5745904, -1029.82456413, -1485.26398105, -2042.5727046,
-        -2713.44632457
-    ],
-    9: [
-        -13.54887564, -1029.79887659, -1485.2382935, -2042.54701705,
-        -2713.42063702
-    ],
-    10: [
-        -13.90303183, -1030.25891228, -1485.71166277, -2043.01812778,
-        -2713.88796536
-    ],
-    11: [0., 0., 0., 0., 0.],
-}
-
-HAR2EV = 27.211386246
-KCALMOL2EV = 0.04336414
-conversion = torch.tensor([
-    1., 1., HAR2EV, HAR2EV, HAR2EV, 1., HAR2EV, HAR2EV, HAR2EV, HAR2EV, HAR2EV,
-    1., KCALMOL2EV, KCALMOL2EV, KCALMOL2EV, KCALMOL2EV, 1., 1., 1.
-])
-
-atomrefs_tensor = torch.zeros(5, 19)
-atomrefs_tensor[:, 7] = torch.tensor(atomrefs[7])
-atomrefs_tensor[:, 8] = torch.tensor(atomrefs[8])
-atomrefs_tensor[:, 9] = torch.tensor(atomrefs[9])
-atomrefs_tensor[:, 10] = torch.tensor(atomrefs[10])
-
-
-def matrix_transform(matrices, atoms, convention='pyscf_631G'):
-    conv = convention_dict[convention]
-    orbitals = ''
-    orbitals_order = []
-    for a in atoms:
-        offset = len(orbitals_order)
-        orbitals += conv.atom_to_orbitals_map[a]
-        orbitals_order += [idx + offset for idx in conv.orbital_order_map[a]]
-
-    transform_indices = []
-    transform_signs = []
-    for orb in orbitals:
-        offset = sum(map(len, transform_indices))
-        map_idx = conv.orbital_idx_map[orb]
-        map_sign = conv.orbital_sign_map[orb]
-        transform_indices.append(np.array(map_idx) + offset)
-        transform_signs.append(np.array(map_sign))
-
-    transform_indices = [transform_indices[idx] for idx in orbitals_order]
-    transform_signs = [transform_signs[idx] for idx in orbitals_order]
-    transform_indices = np.concatenate(transform_indices).astype(np.int32)
-    transform_signs = np.concatenate(transform_signs)
-
-    matrices_new = matrices[..., transform_indices, :]
-    matrices_new = matrices_new[..., :, transform_indices]
-    matrices_new = matrices_new * transform_signs[:, None]
-    matrices_new = matrices_new * transform_signs[None, :]
-    return matrices_new
-
-
-class QH9Stable(InMemoryDataset):
-    def __init__(self, root='datasets/', split='random', transform=None, pre_transform=None, pre_filter=None):
-        self.folder = osp.join(root, 'QH9Stable')
-        self.split = split
-        self.connections = {}
-        self.db_dir = os.path.join(self.folder, 'processed')
-        self.full_orbitals = 14
-        self.orbital_mask = {}
-        idx_1s_2s_2p = torch.tensor([0, 1, 3, 4, 5])
-        orbital_mask_line1 = idx_1s_2s_2p
-        orbital_mask_line2 = torch.arange(self.full_orbitals)
-        for i in range(1, 11):
-            self.orbital_mask[i] = orbital_mask_line1 if i <= 2 else orbital_mask_line2
-
-        connection = Connection(os.path.join(self.folder, "raw", 'QH9Stable.db'))
-        super(QH9Stable, self).__init__(self.folder, transform, pre_transform, pre_filter)
-        self.train_mask, self.val_mask, self.test_mask = torch.load(self.processed_paths[0])
-<<<<<<< HEAD
-        self.slices = {
-            'id': torch.arange(self.train_mask.shape[0] + self.val_mask.shape[0] + self.test_mask.shape[0] + 1)}
-=======
-        self.slices = {'id': torch.arange(self.train_mask.shape[0] + self.val_mask.shape[0] + self.test_mask.shape[0] + 1)}
->>>>>>> 033c4bc7
-
-    @property
-    def raw_file_names(self):
-        return [f'QH9Stable.db']
-
-    @property
-    def processed_file_names(self):
-<<<<<<< HEAD
-        if self.split == 'random':
-            return ['processed_QH9Stable_random_12.pt', 'QH9Stable.lmdb/data.mdb']
-        elif self.split == 'size_ood':
-            return ['processed_QH9Stable_size_ood.pt', 'QH9Stable.lmdb/data.mdb']
-
-    def process(self):
-        if self.split == 'size_ood':
-=======
-        if self.split=='random':
-            return ['processed_QH9Stable_random_12.pt', 'QH9Stable.lmdb/data.mdb']
-        elif self.split=='size_ood':
-            return ['processed_QH9Stable_size_ood.pt', 'QH9Stable.lmdb/data.mdb']
-
-    def process(self):
-        if self.split=='size_ood':
->>>>>>> 033c4bc7
-            num_nodes_list = []
-        for raw_file_name in self.raw_file_names:
-            connection = Connection(os.path.join(self.root, "raw", raw_file_name))
-            cursor = connection.cursor()
-            data = cursor.execute("select * from data").fetchall()
-<<<<<<< HEAD
-
-=======
-            
->>>>>>> 033c4bc7
-            # dataloader with lmdb
-            db_env = lmdb.open(os.path.join(self.processed_dir, 'QH9Stable.lmdb'), map_size=1048576000000)
-            for row in tqdm(data):
-                with db_env.begin(write=True) as txn:
-<<<<<<< HEAD
-                    ori_data_dict = {
-                        'id': row[0],
-                        'num_nodes': row[1],
-                        'atoms': row[2],
-                        'pos': row[3], # ang
-                        'Ham': row[4]
-                    }
-                    data_dict = pickle.dumps(ori_data_dict)
-                    txn.put(ori_data_dict['id'].to_bytes(length=4, byteorder='big'), data_dict)
-            db_env.close()
-
-=======
-                    ori_data_dict = {'id': row[0], 'num_nodes': row[1], 'atoms': row[2], 'pos': row[3], 'Ham': row[4]}
-                    data_dict = pickle.dumps(ori_data_dict)
-                    txn.put(ori_data_dict['id'].to_bytes(length=4, byteorder='big'), data_dict)
-            db_env.close()
-            
->>>>>>> 033c4bc7
-        print('Saving...')
-        if self.split == 'random':
-            print('Random splitting...')
-            data_ratio = [0.8, 0.1, 0.1]
-            data_split = [int(len(data) * data_ratio[0]), int(len(data) * data_ratio[1])]
-            data_split.append(len(data) - sum(data_split))
-            indices = np.random.RandomState(seed=43).permutation(len(data))
-            train_mask = indices[:data_split[0]]
-<<<<<<< HEAD
-            val_mask = indices[data_split[0]:data_split[0] + data_split[1]]
-            test_mask = indices[data_split[0] + data_split[1]:]
-
-        elif self.split == 'size_ood':
-=======
-            val_mask = indices[data_split[0]:data_split[0]+data_split[1]]
-            test_mask = indices[data_split[0]+data_split[1]:]
- 
-        elif self.split=='size_ood':
->>>>>>> 033c4bc7
-            print('Size OOD splitting...')
-            num_nodes_array = np.array(num_nodes_list)
-            train_indices = np.where(num_nodes_array <= 20)
-            val_condition = np.logical_and(num_nodes_array >= 21, num_nodes_array <= 22)
-            val_indices = np.where(val_condition)
-            test_indices = np.where(num_nodes_array >= 23)
-            train_mask = train_indices[0].astype(np.int64)
-            val_mask = val_indices[0].astype(np.int64)
-            test_mask = test_indices[0].astype(np.int64)
-
-        torch.save((train_mask, val_mask, test_mask), self.processed_paths[0])
-
-    def cut_matrix(self, matrix, atoms):
-        all_diagonal_matrix_blocks = []
-        all_non_diagonal_matrix_blocks = []
-        all_diagonal_matrix_block_masks = []
-        all_non_diagonal_matrix_block_masks = []
-        col_idx = 0
-        edge_index_full = []
-        for idx_i, atom_i in enumerate(atoms):  # (src)
-            row_idx = 0
-            atom_i = atom_i.item()
-            mask_i = self.orbital_mask[atom_i]
-            for idx_j, atom_j in enumerate(atoms):  # (dst)
-                edge_index_full.append([idx_j, idx_i])
-                atom_j = atom_j.item()
-                mask_j = self.orbital_mask[atom_j]
-                matrix_block = torch.zeros(self.full_orbitals, self.full_orbitals).type(torch.float64)
-                matrix_block_mask = torch.zeros(self.full_orbitals, self.full_orbitals).type(torch.float64)
-                extracted_matrix = \
-                    matrix[row_idx: row_idx + len(mask_j), col_idx: col_idx + len(mask_i)]
-
-                # for matrix_block
-                tmp = matrix_block[mask_j]
-                tmp[:, mask_i] = extracted_matrix
-                matrix_block[mask_j] = tmp
-
-                tmp = matrix_block_mask[mask_j]
-                tmp[:, mask_i] = 1
-                matrix_block_mask[mask_j] = tmp
-
-                if idx_i == idx_j:
-                    all_diagonal_matrix_blocks.append(matrix_block)
-                    all_diagonal_matrix_block_masks.append(matrix_block_mask)
-                else:
-                    all_non_diagonal_matrix_blocks.append(matrix_block)
-                    all_non_diagonal_matrix_block_masks.append(matrix_block_mask)
-                row_idx = row_idx + len(mask_j)
-            col_idx = col_idx + len(mask_i)
-        return torch.stack(all_diagonal_matrix_blocks, dim=0), \
-               torch.stack(all_non_diagonal_matrix_blocks, dim=0), \
-               torch.stack(all_diagonal_matrix_block_masks, dim=0), \
-               torch.stack(all_non_diagonal_matrix_block_masks, dim=0), \
-               torch.tensor(edge_index_full).transpose(-1, -2)
-
-    def get_mol(self, atoms, pos, Ham):
-        hamiltonian = torch.tensor(
-            matrix_transform(Ham, atoms, convention='pyscf_def2svp'), dtype=torch.float64)
-        diagonal_hamiltonian, non_diagonal_hamiltonian, \
-        diagonal_hamiltonian_mask, non_diagonal_hamiltonian_mask, edge_index_full \
-                = self.cut_matrix(hamiltonian, atoms)
-
-        data = Data(
-            pos=torch.tensor(pos, dtype=torch.float64),
-            atoms=torch.tensor(atoms, dtype=torch.int64).view(-1, 1),
-            diagonal_hamiltonian=diagonal_hamiltonian,
-            non_diagonal_hamiltonian=non_diagonal_hamiltonian,
-            diagonal_hamiltonian_mask=diagonal_hamiltonian_mask,
-            non_diagonal_hamiltonian_mask=non_diagonal_hamiltonian_mask,
-            edge_index_full=edge_index_full
-        )
-        return data
-
-    def get(self, idx):
-<<<<<<< HEAD
-        db_env = lmdb.open(os.path.join(self.processed_dir, 'QH9Stable.lmdb'), readonly=True, lock=False)
-        with db_env.begin() as txn:
-=======
-        db_env = lmdb.open(os.path.join(self.processed_dir, 'QH9Stable.lmdb'), readonly=True)
-        with db_env.begin() as txn:
-            db_env = lmdb.open(os.path.join(self.processed_dir, 'QH9Stable.lmdb'), readonly=True)
->>>>>>> 033c4bc7
-            data_dict = txn.get(int(idx).to_bytes(length=4, byteorder='big'))
-            data_dict = pickle.loads(data_dict)
-            _, num_nodes, atoms, pos, Ham = \
-                data_dict['id'], data_dict['num_nodes'], \
-                np.frombuffer(data_dict['atoms'], np.int32), \
-                np.frombuffer(data_dict['pos'], np.float64), \
-                np.frombuffer(data_dict['Ham'], np.float64)
-            pos = pos.reshape(num_nodes, 3)
-            num_orbitals = sum([5 if atom <= 2 else 14 for atom in atoms])
-            Ham = Ham.reshape(num_orbitals, num_orbitals)
-            data = self.get_mol(atoms, pos, Ham)
-        db_env.close()
-        return data
-
-
-class QH9Dynamic(InMemoryDataset):
-    def __init__(self, root='datasets/', task='', split='geometry', transform=None, pre_transform=None,
-                 pre_filter=None):
-        assert task in ['']
-        self.folder = osp.join(root, 'QH9Dynamic')
-        self.split = split
-        self.connections = {}
-        self.db_dir = os.path.join(self.folder, 'processed')
-        self.full_orbitals = 14
-        self.orbital_mask = {}
-        idx_1s_2s_2p = torch.tensor([0, 1, 3, 4, 5])
-        orbital_mask_line1 = idx_1s_2s_2p
-        orbital_mask_line2 = torch.arange(self.full_orbitals)
-        for i in range(1, 11):
-            self.orbital_mask[i] = orbital_mask_line1 if i <= 2 else orbital_mask_line2
-
-        super(QH9Dynamic, self).__init__(self.folder, transform, pre_transform, pre_filter)
-        self.train_mask, self.val_mask, self.test_mask \
-            = torch.load(self.processed_paths[0])
-<<<<<<< HEAD
-        self.slices = {
-            'id': torch.arange(self.train_mask.shape[0] + self.val_mask.shape[0] + self.test_mask.shape[0] + 1)}
-=======
-        self.slices = {'id': torch.arange(self.train_mask.shape[0] + self.val_mask.shape[0] + self.test_mask.shape[0] + 1)}
->>>>>>> 033c4bc7
-
-    @property
-    def raw_file_names(self):
-        return [f'QH9Dynamic.db']
-
-    @property
-    def processed_file_names(self):
-<<<<<<< HEAD
-        if self.split == 'geometry':
-            return ['processed_QH9Dynamic_geometry.pt', 'QH9Dynamic.lmdb/data.mdb']
-        elif self.split == 'mol':
-            return ['processed_QH9Dynamic_mol.pt', 'QH9Dynamic.lmdb/data.mdb']
-
-    def process(self, num_geometry_per_mol=100, num_train_geometry_per_mol=80, num_val_geometry_per_mol=10, num_mol=999):
-        db_env = lmdb.open(os.path.join(self.processed_dir, 'QH9Dynamic.lmdb'), map_size=1048576000000)
-        if self.split == 'geometry':
-=======
-        if self.split=='geometry':
-            return ['processed_QH9Dynamic_geometry.pt', 'QH9Dynamic.lmdb/data.mdb']
-        elif self.split=='mol':
-            return ['processed_QH9Dynamic_mol.pt', 'QH9Dynamic.lmdb/data.mdb']
-
-    def process(self, num_geometry_per_mol=60, num_train_geometry_per_mol=50, num_val_geometry_per_mol=5, num_mol=2399):
-        db_env = lmdb.open(os.path.join(self.processed_dir, 'QH9Dynamic.lmdb'), map_size=1048576000000)
-        if self.split=='geometry':
->>>>>>> 033c4bc7
-            print('Geometry-wise splitting...')
-            train_mask = np.array([], dtype=np.int64)
-            val_mask = np.array([], dtype=np.int64)
-            test_mask = np.array([], dtype=np.int64)
-            cur_index = 0
-            for raw_file_name in self.raw_file_names:
-                connection = Connection(os.path.join(self.root, "raw", raw_file_name))
-                cursor = connection.cursor()
-                data = cursor.execute("select * from data").fetchall()
-                for ind, row in enumerate(tqdm(data)):
-                    # dataloader with lmdb
-                    with db_env.begin(write=True) as txn:
-                        ori_data_dict = {
-<<<<<<< HEAD
-                            'id': int(np.frombuffer(row[0], dtype=np.int64)),
-                            'geo_id': row[1],
-                            'num_nodes': row[2],
-                            'atoms': row[3],
-                            'pos': row[4], # Bhor, and then transfer to ang
-                            'Ham': row[9]
-                        }
-                        data_dict = pickle.dumps(ori_data_dict)
-                        txn.put(ind.to_bytes(length=4, byteorder='big'), data_dict)
-
-                    if (ind + 1) % num_geometry_per_mol == 0:  # Finish traversing one molecule
-                        indices = np.random.RandomState(seed=ind).permutation(
-                            num_geometry_per_mol)  # Different random split for different molecules
-=======
-                            'id': int(np.frombuffer(row[0], dtype=np.int64)), 
-                            'geo_id': row[1],
-                            'num_nodes': row[2], 
-                            'atoms': row[3], 
-                            'pos': row[4], 
-                            'Ham': row[5]
-                        }
-                        data_dict = pickle.dumps(ori_data_dict)
-                        txn.put(ind.to_bytes(length=4, byteorder='big'), data_dict)
-                    
-                    if (ind + 1) % num_geometry_per_mol == 0: # Finish traversing one molecule
-                        indices = np.random.RandomState(seed=ind).permutation(num_geometry_per_mol) # Different random split for different molecules
->>>>>>> 033c4bc7
-                        train_mask_cur_mol = cur_index + indices[:num_train_geometry_per_mol]
-                        val_mask_cur_mol = cur_index + indices[
-                                                       num_train_geometry_per_mol:num_train_geometry_per_mol + num_val_geometry_per_mol]
-                        test_mask_cur_mol = cur_index + indices[num_train_geometry_per_mol + num_val_geometry_per_mol:]
-                        train_mask = np.concatenate((train_mask, train_mask_cur_mol))
-                        val_mask = np.concatenate((val_mask, val_mask_cur_mol))
-                        test_mask = np.concatenate((test_mask, test_mask_cur_mol))
-                        cur_index += num_geometry_per_mol
-
-<<<<<<< HEAD
-        elif self.split == 'mol':
-=======
-        elif self.split=='mol':
->>>>>>> 033c4bc7
-            print('Molecule-wise splitting...')
-            for raw_file_name in self.raw_file_names:
-                connection = Connection(os.path.join(self.root, "raw", raw_file_name))
-                cursor = connection.cursor()
-                data = cursor.execute("select * from data").fetchall()
-                for ind, row in enumerate(tqdm(data)):
-                    # dataloader with lmdb
-                    with db_env.begin(write=True) as txn:
-                        ori_data_dict = {
-<<<<<<< HEAD
-                            'id': int(np.frombuffer(row[0], dtype=np.int64)),
-                            'geo_id': row[1],
-                            'num_nodes': row[2],
-                            'atoms': row[3],
-                            'pos': row[4], # Bhor, and then transfer to ang
-                            'Ham': row[9]
-                        }
-                        data_dict = pickle.dumps(ori_data_dict)
-                        txn.put(ind.to_bytes(length=4, byteorder='big'), data_dict)
-
-=======
-                            'id': int(np.frombuffer(row[0], dtype=np.int64)), 
-                            'geo_id': row[1],
-                            'num_nodes': row[2], 
-                            'atoms': row[3], 
-                            'pos': row[4], 
-                            'Ham': row[5]
-                        }
-                        data_dict = pickle.dumps(ori_data_dict)
-                        txn.put(ind.to_bytes(length=4, byteorder='big'), data_dict)
-                        
->>>>>>> 033c4bc7
-            db_env.close()
-            mol_id_list = [i for i in range(num_mol) for _ in range(num_geometry_per_mol)]
-            data_ratio = [0.8, 0.1, 0.1]
-            index_list = [i for i in range(max(mol_id_list) + 1)]
-            random.seed(43)
-            random.shuffle(index_list)
-            train_mol_ids = np.array(index_list[:int(len(index_list) * data_ratio[0])])
-            val_mol_ids = np.array(index_list[
-                                   int(len(index_list) * data_ratio[0]):int(len(index_list) * data_ratio[0]) + int(
-                                       len(index_list) * data_ratio[1])])
-            test_mol_ids = np.array(
-                index_list[int(len(index_list) * data_ratio[0]) + int(len(index_list) * data_ratio[1]):])
-            mol_id_array = np.array(mol_id_list)
-            train_mask = np.where(np.isin(mol_id_array, train_mol_ids))[0].astype(np.int64)
-            val_mask = np.where(np.isin(mol_id_array, val_mol_ids))[0].astype(np.int64)
-            test_mask = np.where(np.isin(mol_id_array, test_mol_ids))[0].astype(np.int64)
-<<<<<<< HEAD
-
-        print('Saving...')
-=======
-            
-        print('Saving...') 
->>>>>>> 033c4bc7
-        torch.save((train_mask, val_mask, test_mask), self.processed_paths[0])
-
-    def cut_matrix(self, matrix, atoms):
-        all_diagonal_matrix_blocks = []
-        all_non_diagonal_matrix_blocks = []
-        all_diagonal_matrix_block_masks = []
-        all_non_diagonal_matrix_block_masks = []
-        col_idx = 0
-        for idx_i, atom_i in enumerate(atoms):  # (src)
-            row_idx = 0
-            atom_i = atom_i.item()
-            mask_i = self.orbital_mask[atom_i]
-            for idx_j, atom_j in enumerate(atoms):  # (dst)
-                atom_j = atom_j.item()
-                mask_j = self.orbital_mask[atom_j]
-                matrix_block = torch.zeros(self.full_orbitals, self.full_orbitals).type(torch.float64)
-                matrix_block_mask = torch.zeros(self.full_orbitals, self.full_orbitals).type(torch.float64)
-                extracted_matrix = \
-                    matrix[row_idx: row_idx + len(mask_j), col_idx: col_idx + len(mask_i)]
-
-                # for matrix_block
-                tmp = matrix_block[mask_j]
-                tmp[:, mask_i] = extracted_matrix
-                matrix_block[mask_j] = tmp
-
-                tmp = matrix_block_mask[mask_j]
-                tmp[:, mask_i] = 1
-                matrix_block_mask[mask_j] = tmp
-
-                if idx_i == idx_j:
-                    all_diagonal_matrix_blocks.append(matrix_block)
-                    all_diagonal_matrix_block_masks.append(matrix_block_mask)
-                else:
-                    all_non_diagonal_matrix_blocks.append(matrix_block)
-                    all_non_diagonal_matrix_block_masks.append(matrix_block_mask)
-                row_idx = row_idx + len(mask_j)
-            col_idx = col_idx + len(mask_i)
-        return torch.stack(all_diagonal_matrix_blocks, dim=0), \
-               torch.stack(all_non_diagonal_matrix_blocks, dim=0), \
-               torch.stack(all_diagonal_matrix_block_masks, dim=0), \
-               torch.stack(all_non_diagonal_matrix_block_masks, dim=0)
-
-    def get_mol(self, atoms, pos, Ham):
-        hamiltonian = torch.tensor(
-            matrix_transform(Ham, atoms, convention='pyscf_def2svp'), dtype=torch.float64)
-        diagonal_hamiltonian, non_diagonal_hamiltonian, \
-        diagonal_hamiltonian_mask, non_diagonal_hamiltonian_mask \
-            = self.cut_matrix(hamiltonian, atoms)
-
-        data = Data(
-            pos=torch.tensor(pos, dtype=torch.float64),
-            atoms=torch.tensor(atoms, dtype=torch.int64).view(-1, 1),
-            diagonal_hamiltonian=diagonal_hamiltonian,
-            non_diagonal_hamiltonian=non_diagonal_hamiltonian,
-            diagonal_hamiltonian_mask=diagonal_hamiltonian_mask,
-            non_diagonal_hamiltonian_mask=non_diagonal_hamiltonian_mask,
-        )
-        return data
-
-    def get(self, idx):
-<<<<<<< HEAD
-        db_env = lmdb.open(os.path.join(self.processed_dir, 'QH9Dynamic.lmdb'), readonly=True, lock=False)
-        with db_env.begin() as txn:
-            data_dict = txn.get(int(idx).to_bytes(length=4, byteorder='big'))
-            data_dict = pickle.loads(data_dict)
-            _, num_nodes, atoms, pos, Ham =\
-=======
-        db_env = lmdb.open(os.path.join(self.processed_dir, 'QH9Dynamic.lmdb'), readonly=True)
-        with db_env.begin() as txn:
-            db_env = lmdb.open(os.path.join(self.processed_dir, 'QH9Dynamic.lmdb'), readonly=True)
-            data_dict = txn.get(int(idx).to_bytes(length=4, byteorder='big'))
-            data_dict = pickle.loads(data_dict)
-            _, num_nodes, atoms, pos, Ham = \
->>>>>>> 033c4bc7
-                data_dict['id'], data_dict['num_nodes'], \
-                np.frombuffer(data_dict['atoms'], np.int32), \
-                np.frombuffer(data_dict['pos'], np.float64), \
-                np.frombuffer(data_dict['Ham'], np.float64)
-            pos = pos.reshape(num_nodes, 3)
-<<<<<<< HEAD
-            pos = pos / BOHR2ANG  # transfer the unit back to ang
-=======
->>>>>>> 033c4bc7
-            num_orbitals = sum([5 if atom <= 2 else 14 for atom in atoms])
-            Ham = Ham.reshape(num_orbitals, num_orbitals)
-            data = self.get_mol(atoms, pos, Ham)
-        db_env.close()
-        return data
-
-
-if __name__ == '__main__':
-    dataset = QH9Stable(root='/data/haiyang/AIRS/OpenDFT/QHBench/QH9/datasets/')
-<<<<<<< HEAD
-    print(dataset)
-=======
-    print(dataset)
-
->>>>>>> 033c4bc7
+from typing import Optional, List
+
+import os
+import lmdb
+import random
+import torch
+import numpy as np
+import os.path as osp
+from argparse import Namespace
+import pickle
+
+from tqdm import tqdm
+from apsw import Connection
+import torch.nn.functional as F
+from torch_scatter import scatter
+from torch_geometric.data import (InMemoryDataset, download_url, extract_zip, Data)
+
+BOHR2ANG = 1.8897259886
+
+convention_dict = {
+    'pyscf_631G': Namespace(
+        atom_to_orbitals_map={1: 'ss', 6: 'ssspp', 7: 'ssspp', 8: 'ssspp', 9: 'ssspp'},
+        orbital_idx_map={'s': [0], 'p': [2, 0, 1], 'd': [0, 1, 2, 3, 4]},
+        orbital_sign_map={'s': [1], 'p': [1, 1, 1], 'd':
+            [1, 1, 1, 1, 1]},
+        orbital_order_map={
+            1: [0, 1], 6: [0, 1, 2, 3, 4], 7: [0, 1, 2, 3, 4],
+            8: [0, 1, 2, 3, 4], 9: [0, 1, 2, 3, 4]
+        },
+    ),
+    'pyscf_def2svp': Namespace(
+        atom_to_orbitals_map={1: 'ssp', 6: 'sssppd', 7: 'sssppd', 8: 'sssppd', 9: 'sssppd'},
+        orbital_idx_map={'s': [0], 'p': [1, 2, 0], 'd': [0, 1, 2, 3, 4]},
+        orbital_sign_map={'s': [1], 'p': [1, 1, 1], 'd': [1, 1, 1, 1, 1]},
+        orbital_order_map={
+            1: [0, 1, 2], 6: [0, 1, 2, 3, 4, 5], 7: [0, 1, 2, 3, 4, 5],
+            8: [0, 1, 2, 3, 4, 5], 9: [0, 1, 2, 3, 4, 5]
+        },
+    ),
+}
+
+atomrefs = {
+    6: [0., 0., 0., 0., 0.],
+    7: [
+        -13.61312172, -1029.86312267, -1485.30251237, -2042.61123593,
+        -2713.48485589
+    ],
+    8: [
+        -13.5745904, -1029.82456413, -1485.26398105, -2042.5727046,
+        -2713.44632457
+    ],
+    9: [
+        -13.54887564, -1029.79887659, -1485.2382935, -2042.54701705,
+        -2713.42063702
+    ],
+    10: [
+        -13.90303183, -1030.25891228, -1485.71166277, -2043.01812778,
+        -2713.88796536
+    ],
+    11: [0., 0., 0., 0., 0.],
+}
+
+HAR2EV = 27.211386246
+KCALMOL2EV = 0.04336414
+conversion = torch.tensor([
+    1., 1., HAR2EV, HAR2EV, HAR2EV, 1., HAR2EV, HAR2EV, HAR2EV, HAR2EV, HAR2EV,
+    1., KCALMOL2EV, KCALMOL2EV, KCALMOL2EV, KCALMOL2EV, 1., 1., 1.
+])
+
+atomrefs_tensor = torch.zeros(5, 19)
+atomrefs_tensor[:, 7] = torch.tensor(atomrefs[7])
+atomrefs_tensor[:, 8] = torch.tensor(atomrefs[8])
+atomrefs_tensor[:, 9] = torch.tensor(atomrefs[9])
+atomrefs_tensor[:, 10] = torch.tensor(atomrefs[10])
+
+
+def matrix_transform(matrices, atoms, convention='pyscf_631G'):
+    conv = convention_dict[convention]
+    orbitals = ''
+    orbitals_order = []
+    for a in atoms:
+        offset = len(orbitals_order)
+        orbitals += conv.atom_to_orbitals_map[a]
+        orbitals_order += [idx + offset for idx in conv.orbital_order_map[a]]
+
+    transform_indices = []
+    transform_signs = []
+    for orb in orbitals:
+        offset = sum(map(len, transform_indices))
+        map_idx = conv.orbital_idx_map[orb]
+        map_sign = conv.orbital_sign_map[orb]
+        transform_indices.append(np.array(map_idx) + offset)
+        transform_signs.append(np.array(map_sign))
+
+    transform_indices = [transform_indices[idx] for idx in orbitals_order]
+    transform_signs = [transform_signs[idx] for idx in orbitals_order]
+    transform_indices = np.concatenate(transform_indices).astype(np.int32)
+    transform_signs = np.concatenate(transform_signs)
+
+    matrices_new = matrices[..., transform_indices, :]
+    matrices_new = matrices_new[..., :, transform_indices]
+    matrices_new = matrices_new * transform_signs[:, None]
+    matrices_new = matrices_new * transform_signs[None, :]
+    return matrices_new
+
+
+class QH9Stable(InMemoryDataset):
+    def __init__(self, root='datasets/', split='random', transform=None, pre_transform=None, pre_filter=None):
+        self.folder = osp.join(root, 'QH9Stable')
+        self.split = split
+        self.connections = {}
+        self.db_dir = os.path.join(self.folder, 'processed')
+        self.full_orbitals = 14
+        self.orbital_mask = {}
+        idx_1s_2s_2p = torch.tensor([0, 1, 3, 4, 5])
+        orbital_mask_line1 = idx_1s_2s_2p
+        orbital_mask_line2 = torch.arange(self.full_orbitals)
+        for i in range(1, 11):
+            self.orbital_mask[i] = orbital_mask_line1 if i <= 2 else orbital_mask_line2
+
+        connection = Connection(os.path.join(self.folder, "raw", 'QH9Stable.db'))
+        super(QH9Stable, self).__init__(self.folder, transform, pre_transform, pre_filter)
+        self.train_mask, self.val_mask, self.test_mask = torch.load(self.processed_paths[0])
+        self.slices = {
+            'id': torch.arange(self.train_mask.shape[0] + self.val_mask.shape[0] + self.test_mask.shape[0] + 1)}
+
+
+    @property
+    def raw_file_names(self):
+        return [f'QH9Stable.db']
+
+    @property
+    def processed_file_names(self):
+        if self.split == 'random':
+            return ['processed_QH9Stable_random_12.pt', 'QH9Stable.lmdb/data.mdb']
+        elif self.split == 'size_ood':
+            return ['processed_QH9Stable_size_ood.pt', 'QH9Stable.lmdb/data.mdb']
+
+    def process(self):
+        if self.split == 'size_ood':
+            num_nodes_list = []
+        for raw_file_name in self.raw_file_names:
+            connection = Connection(os.path.join(self.root, "raw", raw_file_name))
+            cursor = connection.cursor()
+            data = cursor.execute("select * from data").fetchall()
+
+            # dataloader with lmdb
+            db_env = lmdb.open(os.path.join(self.processed_dir, 'QH9Stable.lmdb'), map_size=1048576000000)
+            for row in tqdm(data):
+                with db_env.begin(write=True) as txn:
+                    ori_data_dict = {
+                        'id': row[0],
+                        'num_nodes': row[1],
+                        'atoms': row[2],
+                        'pos': row[3], # ang
+                        'Ham': row[4]
+                    }
+                    data_dict = pickle.dumps(ori_data_dict)
+                    txn.put(ori_data_dict['id'].to_bytes(length=4, byteorder='big'), data_dict)
+            db_env.close()
+
+        print('Saving...')
+        if self.split == 'random':
+            print('Random splitting...')
+            data_ratio = [0.8, 0.1, 0.1]
+            data_split = [int(len(data) * data_ratio[0]), int(len(data) * data_ratio[1])]
+            data_split.append(len(data) - sum(data_split))
+            indices = np.random.RandomState(seed=43).permutation(len(data))
+            train_mask = indices[:data_split[0]]
+            val_mask = indices[data_split[0]:data_split[0] + data_split[1]]
+            test_mask = indices[data_split[0] + data_split[1]:]
+
+        elif self.split == 'size_ood':
+            print('Size OOD splitting...')
+            num_nodes_array = np.array(num_nodes_list)
+            train_indices = np.where(num_nodes_array <= 20)
+            val_condition = np.logical_and(num_nodes_array >= 21, num_nodes_array <= 22)
+            val_indices = np.where(val_condition)
+            test_indices = np.where(num_nodes_array >= 23)
+            train_mask = train_indices[0].astype(np.int64)
+            val_mask = val_indices[0].astype(np.int64)
+            test_mask = test_indices[0].astype(np.int64)
+
+        torch.save((train_mask, val_mask, test_mask), self.processed_paths[0])
+
+    def cut_matrix(self, matrix, atoms):
+        all_diagonal_matrix_blocks = []
+        all_non_diagonal_matrix_blocks = []
+        all_diagonal_matrix_block_masks = []
+        all_non_diagonal_matrix_block_masks = []
+        col_idx = 0
+        edge_index_full = []
+        for idx_i, atom_i in enumerate(atoms):  # (src)
+            row_idx = 0
+            atom_i = atom_i.item()
+            mask_i = self.orbital_mask[atom_i]
+            for idx_j, atom_j in enumerate(atoms):  # (dst)
+                edge_index_full.append([idx_j, idx_i])
+                atom_j = atom_j.item()
+                mask_j = self.orbital_mask[atom_j]
+                matrix_block = torch.zeros(self.full_orbitals, self.full_orbitals).type(torch.float64)
+                matrix_block_mask = torch.zeros(self.full_orbitals, self.full_orbitals).type(torch.float64)
+                extracted_matrix = \
+                    matrix[row_idx: row_idx + len(mask_j), col_idx: col_idx + len(mask_i)]
+
+                # for matrix_block
+                tmp = matrix_block[mask_j]
+                tmp[:, mask_i] = extracted_matrix
+                matrix_block[mask_j] = tmp
+
+                tmp = matrix_block_mask[mask_j]
+                tmp[:, mask_i] = 1
+                matrix_block_mask[mask_j] = tmp
+
+                if idx_i == idx_j:
+                    all_diagonal_matrix_blocks.append(matrix_block)
+                    all_diagonal_matrix_block_masks.append(matrix_block_mask)
+                else:
+                    all_non_diagonal_matrix_blocks.append(matrix_block)
+                    all_non_diagonal_matrix_block_masks.append(matrix_block_mask)
+                row_idx = row_idx + len(mask_j)
+            col_idx = col_idx + len(mask_i)
+        return torch.stack(all_diagonal_matrix_blocks, dim=0), \
+               torch.stack(all_non_diagonal_matrix_blocks, dim=0), \
+               torch.stack(all_diagonal_matrix_block_masks, dim=0), \
+               torch.stack(all_non_diagonal_matrix_block_masks, dim=0), \
+               torch.tensor(edge_index_full).transpose(-1, -2)
+
+    def get_mol(self, atoms, pos, Ham):
+        hamiltonian = torch.tensor(
+            matrix_transform(Ham, atoms, convention='pyscf_def2svp'), dtype=torch.float64)
+        diagonal_hamiltonian, non_diagonal_hamiltonian, \
+        diagonal_hamiltonian_mask, non_diagonal_hamiltonian_mask, edge_index_full \
+                = self.cut_matrix(hamiltonian, atoms)
+
+        data = Data(
+            pos=torch.tensor(pos, dtype=torch.float64),
+            atoms=torch.tensor(atoms, dtype=torch.int64).view(-1, 1),
+            diagonal_hamiltonian=diagonal_hamiltonian,
+            non_diagonal_hamiltonian=non_diagonal_hamiltonian,
+            diagonal_hamiltonian_mask=diagonal_hamiltonian_mask,
+            non_diagonal_hamiltonian_mask=non_diagonal_hamiltonian_mask,
+            edge_index_full=edge_index_full
+        )
+        return data
+
+    def get(self, idx):
+        db_env = lmdb.open(os.path.join(self.processed_dir, 'QH9Stable.lmdb'), readonly=True, lock=False)
+        with db_env.begin() as txn:
+            data_dict = txn.get(int(idx).to_bytes(length=4, byteorder='big'))
+            data_dict = pickle.loads(data_dict)
+            _, num_nodes, atoms, pos, Ham = \
+                data_dict['id'], data_dict['num_nodes'], \
+                np.frombuffer(data_dict['atoms'], np.int32), \
+                np.frombuffer(data_dict['pos'], np.float64), \
+                np.frombuffer(data_dict['Ham'], np.float64)
+            pos = pos.reshape(num_nodes, 3)
+            num_orbitals = sum([5 if atom <= 2 else 14 for atom in atoms])
+            Ham = Ham.reshape(num_orbitals, num_orbitals)
+            data = self.get_mol(atoms, pos, Ham)
+        db_env.close()
+        return data
+
+
+class QH9Dynamic(InMemoryDataset):
+    def __init__(self, root='datasets/', task='', split='geometry', transform=None, pre_transform=None,
+                 pre_filter=None):
+        assert task in ['']
+        self.folder = osp.join(root, 'QH9Dynamic')
+        self.split = split
+        self.connections = {}
+        self.db_dir = os.path.join(self.folder, 'processed')
+        self.full_orbitals = 14
+        self.orbital_mask = {}
+        idx_1s_2s_2p = torch.tensor([0, 1, 3, 4, 5])
+        orbital_mask_line1 = idx_1s_2s_2p
+        orbital_mask_line2 = torch.arange(self.full_orbitals)
+        for i in range(1, 11):
+            self.orbital_mask[i] = orbital_mask_line1 if i <= 2 else orbital_mask_line2
+
+        super(QH9Dynamic, self).__init__(self.folder, transform, pre_transform, pre_filter)
+        self.train_mask, self.val_mask, self.test_mask \
+            = torch.load(self.processed_paths[0])
+        self.slices = {
+            'id': torch.arange(self.train_mask.shape[0] + self.val_mask.shape[0] + self.test_mask.shape[0] + 1)}
+
+
+    @property
+    def raw_file_names(self):
+        return [f'QH9Dynamic.db']
+
+    @property
+    def processed_file_names(self):
+        if self.split == 'geometry':
+            return ['processed_QH9Dynamic_geometry.pt', 'QH9Dynamic.lmdb/data.mdb']
+        elif self.split == 'mol':
+            return ['processed_QH9Dynamic_mol.pt', 'QH9Dynamic.lmdb/data.mdb']
+
+    def process(self, num_geometry_per_mol=100, num_train_geometry_per_mol=80, num_val_geometry_per_mol=10, num_mol=999):
+        db_env = lmdb.open(os.path.join(self.processed_dir, 'QH9Dynamic.lmdb'), map_size=1048576000000)
+        if self.split == 'geometry':
+            print('Geometry-wise splitting...')
+            train_mask = np.array([], dtype=np.int64)
+            val_mask = np.array([], dtype=np.int64)
+            test_mask = np.array([], dtype=np.int64)
+            cur_index = 0
+            for raw_file_name in self.raw_file_names:
+                connection = Connection(os.path.join(self.root, "raw", raw_file_name))
+                cursor = connection.cursor()
+                data = cursor.execute("select * from data").fetchall()
+                for ind, row in enumerate(tqdm(data)):
+                    # dataloader with lmdb
+                    with db_env.begin(write=True) as txn:
+                        ori_data_dict = {
+                            'id': int(np.frombuffer(row[0], dtype=np.int64)),
+                            'geo_id': row[1],
+                            'num_nodes': row[2],
+                            'atoms': row[3],
+                            'pos': row[4], # Bhor, and then transfer to ang
+                            'Ham': row[9]
+                        }
+                        data_dict = pickle.dumps(ori_data_dict)
+                        txn.put(ind.to_bytes(length=4, byteorder='big'), data_dict)
+
+                    if (ind + 1) % num_geometry_per_mol == 0:  # Finish traversing one molecule
+                        indices = np.random.RandomState(seed=ind).permutation(
+                            num_geometry_per_mol)  # Different random split for different molecules
+                        train_mask_cur_mol = cur_index + indices[:num_train_geometry_per_mol]
+                        val_mask_cur_mol = cur_index + indices[
+                                                       num_train_geometry_per_mol:num_train_geometry_per_mol + num_val_geometry_per_mol]
+                        test_mask_cur_mol = cur_index + indices[num_train_geometry_per_mol + num_val_geometry_per_mol:]
+                        train_mask = np.concatenate((train_mask, train_mask_cur_mol))
+                        val_mask = np.concatenate((val_mask, val_mask_cur_mol))
+                        test_mask = np.concatenate((test_mask, test_mask_cur_mol))
+                        cur_index += num_geometry_per_mol
+
+        elif self.split == 'mol':
+            print('Molecule-wise splitting...')
+            for raw_file_name in self.raw_file_names:
+                connection = Connection(os.path.join(self.root, "raw", raw_file_name))
+                cursor = connection.cursor()
+                data = cursor.execute("select * from data").fetchall()
+                for ind, row in enumerate(tqdm(data)):
+                    # dataloader with lmdb
+                    with db_env.begin(write=True) as txn:
+                        ori_data_dict = {
+                            'id': int(np.frombuffer(row[0], dtype=np.int64)),
+                            'geo_id': row[1],
+                            'num_nodes': row[2],
+                            'atoms': row[3],
+                            'pos': row[4], # Bhor, and then transfer to ang
+                            'Ham': row[9]
+                        }
+                        data_dict = pickle.dumps(ori_data_dict)
+                        txn.put(ind.to_bytes(length=4, byteorder='big'), data_dict)
+
+            db_env.close()
+            mol_id_list = [i for i in range(num_mol) for _ in range(num_geometry_per_mol)]
+            data_ratio = [0.8, 0.1, 0.1]
+            index_list = [i for i in range(max(mol_id_list) + 1)]
+            random.seed(43)
+            random.shuffle(index_list)
+            train_mol_ids = np.array(index_list[:int(len(index_list) * data_ratio[0])])
+            val_mol_ids = np.array(index_list[
+                                   int(len(index_list) * data_ratio[0]):int(len(index_list) * data_ratio[0]) + int(
+                                       len(index_list) * data_ratio[1])])
+            test_mol_ids = np.array(
+                index_list[int(len(index_list) * data_ratio[0]) + int(len(index_list) * data_ratio[1]):])
+            mol_id_array = np.array(mol_id_list)
+            train_mask = np.where(np.isin(mol_id_array, train_mol_ids))[0].astype(np.int64)
+            val_mask = np.where(np.isin(mol_id_array, val_mol_ids))[0].astype(np.int64)
+            test_mask = np.where(np.isin(mol_id_array, test_mol_ids))[0].astype(np.int64)
+        print('Saving...')
+
+        torch.save((train_mask, val_mask, test_mask), self.processed_paths[0])
+
+    def cut_matrix(self, matrix, atoms):
+        all_diagonal_matrix_blocks = []
+        all_non_diagonal_matrix_blocks = []
+        all_diagonal_matrix_block_masks = []
+        all_non_diagonal_matrix_block_masks = []
+        col_idx = 0
+        for idx_i, atom_i in enumerate(atoms):  # (src)
+            row_idx = 0
+            atom_i = atom_i.item()
+            mask_i = self.orbital_mask[atom_i]
+            for idx_j, atom_j in enumerate(atoms):  # (dst)
+                atom_j = atom_j.item()
+                mask_j = self.orbital_mask[atom_j]
+                matrix_block = torch.zeros(self.full_orbitals, self.full_orbitals).type(torch.float64)
+                matrix_block_mask = torch.zeros(self.full_orbitals, self.full_orbitals).type(torch.float64)
+                extracted_matrix = \
+                    matrix[row_idx: row_idx + len(mask_j), col_idx: col_idx + len(mask_i)]
+
+                # for matrix_block
+                tmp = matrix_block[mask_j]
+                tmp[:, mask_i] = extracted_matrix
+                matrix_block[mask_j] = tmp
+
+                tmp = matrix_block_mask[mask_j]
+                tmp[:, mask_i] = 1
+                matrix_block_mask[mask_j] = tmp
+
+                if idx_i == idx_j:
+                    all_diagonal_matrix_blocks.append(matrix_block)
+                    all_diagonal_matrix_block_masks.append(matrix_block_mask)
+                else:
+                    all_non_diagonal_matrix_blocks.append(matrix_block)
+                    all_non_diagonal_matrix_block_masks.append(matrix_block_mask)
+                row_idx = row_idx + len(mask_j)
+            col_idx = col_idx + len(mask_i)
+        return torch.stack(all_diagonal_matrix_blocks, dim=0), \
+               torch.stack(all_non_diagonal_matrix_blocks, dim=0), \
+               torch.stack(all_diagonal_matrix_block_masks, dim=0), \
+               torch.stack(all_non_diagonal_matrix_block_masks, dim=0)
+
+    def get_mol(self, atoms, pos, Ham):
+        hamiltonian = torch.tensor(
+            matrix_transform(Ham, atoms, convention='pyscf_def2svp'), dtype=torch.float64)
+        diagonal_hamiltonian, non_diagonal_hamiltonian, \
+        diagonal_hamiltonian_mask, non_diagonal_hamiltonian_mask \
+            = self.cut_matrix(hamiltonian, atoms)
+
+        data = Data(
+            pos=torch.tensor(pos, dtype=torch.float64),
+            atoms=torch.tensor(atoms, dtype=torch.int64).view(-1, 1),
+            diagonal_hamiltonian=diagonal_hamiltonian,
+            non_diagonal_hamiltonian=non_diagonal_hamiltonian,
+            diagonal_hamiltonian_mask=diagonal_hamiltonian_mask,
+            non_diagonal_hamiltonian_mask=non_diagonal_hamiltonian_mask,
+        )
+        return data
+
+    def get(self, idx):
+        db_env = lmdb.open(os.path.join(self.processed_dir, 'QH9Dynamic.lmdb'), readonly=True, lock=False)
+        with db_env.begin() as txn:
+            data_dict = txn.get(int(idx).to_bytes(length=4, byteorder='big'))
+            data_dict = pickle.loads(data_dict)
+            _, num_nodes, atoms, pos, Ham =\
+                data_dict['id'], data_dict['num_nodes'], \
+                np.frombuffer(data_dict['atoms'], np.int32), \
+                np.frombuffer(data_dict['pos'], np.float64), \
+                np.frombuffer(data_dict['Ham'], np.float64)
+            pos = pos.reshape(num_nodes, 3)
+            pos = pos / BOHR2ANG  # transfer the unit back to ang
+            num_orbitals = sum([5 if atom <= 2 else 14 for atom in atoms])
+            Ham = Ham.reshape(num_orbitals, num_orbitals)
+            data = self.get_mol(atoms, pos, Ham)
+        db_env.close()
+        return data
+
+
+if __name__ == '__main__':
+    dataset = QH9Stable(root='/data/haiyang/AIRS/OpenDFT/QHBench/QH9/datasets/')
+    print(dataset)