import os
import time

import torch
import hydra
import logging
import pyscf
from pyscf import dft
import numpy as np
from tqdm import tqdm
from torch_cluster import radius_graph

from models import QHNet
from datasets import QH9Stable, QH9Dynamic
from torchvision.transforms import Compose
from torch_geometric.loader import DataLoader

logger = logging.getLogger()
<<<<<<< HEAD
NUM_EXAMPLES = 50
=======
NUM_EXAMPLES = 2
>>>>>>> 033c4bc7


def cal_orbital_and_energies(overlap_matrix, full_hamiltonian):
    eigvals, eigvecs = torch.linalg.eigh(overlap_matrix)
    eps = 1e-8 * torch.ones_like(eigvals)
    eigvals = torch.where(eigvals > 1e-8, eigvals, eps)
    frac_overlap = eigvecs / torch.sqrt(eigvals).unsqueeze(-2)

    Fs = torch.bmm(torch.bmm(frac_overlap.transpose(-1, -2), full_hamiltonian), frac_overlap)
    orbital_energies, orbital_coefficients = torch.linalg.eigh(Fs)
    orbital_coefficients = torch.bmm(frac_overlap, orbital_coefficients)
    return orbital_energies, orbital_coefficients


from argparse import Namespace

<<<<<<< HEAD

=======
>>>>>>> 033c4bc7
convention_dict = {
    'pyscf_631G': Namespace(
        atom_to_orbitals_map={1: 'ss', 6: 'ssspp', 7: 'ssspp', 8: 'ssspp', 9: 'ssspp'},
        orbital_idx_map={'s': [0], 'p': [2, 0, 1], 'd': [0, 1, 2, 3, 4]},
        orbital_sign_map={'s': [1], 'p': [1, 1, 1], 'd':
            [1, 1, 1, 1, 1]},
        orbital_order_map={
            1: [0, 1], 6: [0, 1, 2, 3, 4], 7: [0, 1, 2, 3, 4],
            8: [0, 1, 2, 3, 4], 9: [0, 1, 2, 3, 4]
        },
    ),
    'pyscf_def2svp': Namespace(
        atom_to_orbitals_map={1: 'ssp', 6: 'sssppd', 7: 'sssppd', 8: 'sssppd', 9: 'sssppd'},
        orbital_idx_map={'s': [0], 'p': [1, 2, 0], 'd': [0, 1, 2, 3, 4]},
        orbital_sign_map={'s': [1], 'p': [1, 1, 1], 'd': [1, 1, 1, 1, 1]},
        orbital_order_map={
            1: [0, 1, 2], 6: [0, 1, 2, 3, 4, 5], 7: [0, 1, 2, 3, 4, 5],
            8: [0, 1, 2, 3, 4, 5], 9: [0, 1, 2, 3, 4, 5]
        },
    ),
    'back2pyscf': Namespace(
        atom_to_orbitals_map={1: 'ssp', 6: 'sssppd', 7: 'sssppd', 8: 'sssppd', 9: 'sssppd'},
        orbital_idx_map={'s': [0], 'p': [2, 0, 1], 'd': [0, 1, 2, 3, 4]},
        orbital_sign_map={'s': [1], 'p': [1, 1, 1], 'd': [1, 1, 1, 1, 1]},
        orbital_order_map={
            1: [0, 1, 2], 6: [0, 1, 2, 3, 4, 5], 7: [0, 1, 2, 3, 4, 5],
            8: [0, 1, 2, 3, 4, 5], 9: [0, 1, 2, 3, 4, 5]
        },
    ),
}


def matrix_transform(hamiltonian, atoms, convention='pyscf_def2svp'):
    conv = convention_dict[convention]
    orbitals = ''
    orbitals_order = []
    for a in atoms:
        offset = len(orbitals_order)
        orbitals += conv.atom_to_orbitals_map[a.item()]
        orbitals_order += [idx + offset for idx in conv.orbital_order_map[a.item()]]

    transform_indices = []
    transform_signs = []
    for orb in orbitals:
        offset = sum(map(len, transform_indices))
        map_idx = conv.orbital_idx_map[orb]
        map_sign = conv.orbital_sign_map[orb]
        transform_indices.append(np.array(map_idx) + offset)
        transform_signs.append(np.array(map_sign))

    transform_indices = [transform_indices[idx] for idx in orbitals_order]
    transform_signs = [transform_signs[idx] for idx in orbitals_order]
    transform_indices = np.concatenate(transform_indices).astype(np.int32)
    transform_signs = np.concatenate(transform_signs)

    hamiltonian_new = hamiltonian[..., transform_indices, :]
    hamiltonian_new = hamiltonian_new[..., :, transform_indices]
    hamiltonian_new = hamiltonian_new * transform_signs[:, None]
    hamiltonian_new = hamiltonian_new * transform_signs[None, :]

    return hamiltonian_new


def to_atom(atom_idx):
    atom_name_dict = {1: 'H', 6: 'O', 7: 'N', 8: 'F'}
    ret_atom_name = []
    for atom in atom_idx:
        ret_atom_name.append(atom_name_dict[atom.item() if isinstance(atom, torch.Tensor) else atom])
    return ret_atom_name


def get_total_cycles(envs):
    setattr(envs['mf'], 'total_cycle', envs['cycle'])
<<<<<<< HEAD
    if envs['mf'].gt is not None:
=======
>>>>>>> 033c4bc7
        if np.mean(np.abs(envs['fock'] - envs['mf'].gt)) < envs['mf'].error_level and \
                envs['mf'].achieve_error_flag is False:
            setattr(envs['mf'], 'achieve_error_flag', True)
            setattr(envs['mf'], 'achieve_error_cycle', envs['cycle'])


def build_matrix(mol, dm0=None, error_level=None, Hamiltonian_gt=None):
    scf_eng = dft.RKS(mol)
    scf_eng.gt = Hamiltonian_gt
    scf_eng.total_cycle = None
    scf_eng.achieve_error_cycle = None
    scf_eng.achieve_error_flag = False
    scf_eng.error_level = error_level
<<<<<<< HEAD

=======
    
>>>>>>> 033c4bc7
    scf_eng.xc = 'b3lyp'
    scf_eng.basis = 'def2svp'
    scf_eng.grids.level = 3
    scf_eng.callback = get_total_cycles
    if dm0 is not None:
        dm0 = dm0.astype('float64')
    scf_eng.kernel(dm0=dm0)
    num_cycle = scf_eng.total_cycle
    if hasattr(scf_eng, 'achieve_error_cycle'):
        achieve_error_cycle = scf_eng.achieve_error_cycle
    else:
        achieve_error_cycle = None
    return num_cycle, achieve_error_cycle
<<<<<<< HEAD
=======

>>>>>>> 033c4bc7


def test_over_dataset_model_pred(test_data_loader, model, device, default_type):
    num_cycles_model_pred = []
    error_level_list = []
    for batch_idx, batch in tqdm(enumerate(test_data_loader)):
        mol = pyscf.gto.Mole()
        t = [[batch.atoms[atom_idx].cpu().item(), batch.pos[atom_idx].cpu().numpy()]
             for atom_idx in range(batch.num_nodes)]
        mol.build(verbose=0, atom=t, basis='def2svp', unit='ang')
        overlap_pyscf = torch.from_numpy(mol.intor("int1e_ovlp")).unsqueeze(0)
        batch.pos = batch.pos
        with torch.no_grad():
            batch = post_processing(batch, default_type)
            batch = batch.to(device)
            outputs = model(batch)
        hamiltonian = model.build_final_matrix(
            batch, outputs['hamiltonian_diagonal_blocks'], outputs['hamiltonian_non_diagonal_blocks'])
        hamiltonian = hamiltonian.type(torch.double).cpu()
        hamiltonian_pyscf = matrix_transform(
            hamiltonian, batch.atoms.cpu().squeeze().numpy(), convention='back2pyscf')

        hamiltonian_pyscf_gt = model.build_final_matrix(
            batch, batch['diagonal_hamiltonian'], batch['non_diagonal_hamiltonian'])
<<<<<<< HEAD
        hamiltonian_pyscf_gt = hamiltonian_pyscf_gt.cpu()
=======
        hamiltonian_pyscf_gt  = hamiltonian_pyscf_gt.cpu()
>>>>>>> 033c4bc7
        hamiltonian_pyscf_gt = matrix_transform(
            hamiltonian_pyscf_gt, batch.atoms.cpu().squeeze().numpy(), convention='back2pyscf')
        error_level = (hamiltonian_pyscf - hamiltonian_pyscf_gt).abs().mean()

        orbital_energies, orbital_coefficients = \
            cal_orbital_and_energies(overlap_pyscf, hamiltonian_pyscf)
        num_orb = int(batch.atoms[batch.ptr[0]: batch.ptr[1]].sum() / 2)
        orbital_coefficients = orbital_coefficients.squeeze()
        dm0 = orbital_coefficients[:, :num_orb].matmul(orbital_coefficients[:, :num_orb].T) * 2
        dm0 = dm0.cpu().numpy()

        build_matrix_w_dm, _ = build_matrix(mol, dm0)
        num_cycles_model_pred.append(build_matrix_w_dm)
        error_level_list.append(error_level)
<<<<<<< HEAD

    return num_cycles_model_pred, error_level_list


def test_over_dataset_DFT(test_data_loader, model, guessing_method_name='minao', error_level_list=None):
    num_cycles_guessing_initalization = []
    achieve_error_cycle_list = []
    for batch_idx, batch in tqdm(enumerate(test_data_loader)):
        error_level = error_level_list[batch_idx].numpy()
        mol = pyscf.gto.Mole()
        t = [[batch.atoms[atom_idx].cpu().item(), batch.pos[atom_idx].cpu().numpy()]
             for atom_idx in range(batch.num_nodes)]
        mol.build(verbose=0, atom=t, basis='def2svp', unit='ang')

        if guessing_method_name.lower() == '1e':
            dm0 = pyscf.scf.hf.init_guess_by_1e(mol)
        elif guessing_method_name.lower() == 'minao':
            dm0 = pyscf.scf.hf.init_guess_by_minao(mol)
        else:
            raise NotImplementedError

        batch = batch.to(model.device)
        batch.full_edge_index = radius_graph(batch.pos, 100000, batch.batch).to(batch.pos.device)
        hamiltonian = model.build_final_matrix(
            batch, batch['diagonal_hamiltonian'], batch['non_diagonal_hamiltonian'])
        hamiltonian = hamiltonian.cpu()
        hamiltonian_pyscf_gt = matrix_transform(
            hamiltonian, batch.atoms.cpu().squeeze().numpy(), convention='back2pyscf').numpy()

        build_matrix_w_dm, achieve_error_cycle = build_matrix(
            mol, dm0, error_level, Hamiltonian_gt=hamiltonian_pyscf_gt)
        num_cycles_guessing_initalization.append(build_matrix_w_dm)
        achieve_error_cycle_list.append(achieve_error_cycle)

    return num_cycles_guessing_initalization, achieve_error_cycle_list


def get_lowest_achievable_ratio(num_cycles):
    lowest_achievable_ratio_list = [1 / num_cycles[example_idx] for example_idx in range(len(num_cycles))]
    return lowest_achievable_ratio_list


def get_error_level_ratio(error_level_cycles, total_cycles):
    error_level_ratio_list = []
    for idx in range(len(error_level_cycles)):
        error_level_ratio_list.append(error_level_cycles[idx] / total_cycles[idx])
    return error_level_ratio_list


def get_optimization_ratio(num_cycles_model_pred, num_cycles_minao_guessing_initalization):
    DFT_optimization_ratio = [num_cycles_model_pred[idx] / num_cycles_minao_guessing_initalization[idx]
                              for idx in range(len(num_cycles_model_pred))]
    return DFT_optimization_ratio
=======

    return num_cycles_model_pred, error_level_list


def test_over_dataset_DFT(test_data_loader, model, guessing_method_name='minao', error_level_list=None):
    num_cycles_guessing_initalization = []
    achieve_error_cycle_list = []
    for batch_idx, batch in tqdm(enumerate(test_data_loader)):
        error_level = error_level_list[batch_idx].numpy()
        mol = pyscf.gto.Mole()
        t = [[batch.atoms[atom_idx].cpu().item(), batch.pos[atom_idx].cpu().numpy()]
             for atom_idx in range(batch.num_nodes)]
        mol.build(verbose=0, atom=t, basis='def2svp', unit='ang')

        if guessing_method_name.lower() == '1e':
            dm0 = pyscf.scf.hf.init_guess_by_1e(mol)
        elif guessing_method_name.lower() == 'minao':
            dm0 = pyscf.scf.hf.init_guess_by_minao(mol)
        else:
            raise NotImplementedError

        batch = batch.to(model.device)
        batch.full_edge_index = radius_graph(batch.pos, 100000, batch.batch).to(batch.pos.device)
        hamiltonian = model.build_final_matrix(
            batch, batch['diagonal_hamiltonian'], batch['non_diagonal_hamiltonian'])
        hamiltonian = hamiltonian.cpu()
        hamiltonian_pyscf_gt = matrix_transform(
            hamiltonian, batch.atoms.cpu().squeeze().numpy(), convention='back2pyscf').numpy()
        
        build_matrix_w_dm, achieve_error_cycle = build_matrix(mol, dm0, error_level, Hamiltonian_gt=hamiltonian_pyscf_gt)
        num_cycles_guessing_initalization.append(build_matrix_w_dm)
        achieve_error_cycle_list.append(achieve_error_cycle)

    return num_cycles_guessing_initalization, achieve_error_cycle_list


def get_lowest_achievable_ratio(num_cycles):
    lowest_achievable_ratio_list = [1 / num_cycles[example_idx] for example_idx in range(len(num_cycles))]
    return lowest_achievable_ratio_list


def get_error_level_ratio(error_level_cycles, total_cycles):
    error_level_ratio_list = []
    for idx in range(len(error_level_cycles)):
        error_level_ratio_list.append(error_level_cycles[idx] / total_cycles[idx])
    return error_level_ratio_list


def get_optimization_ratio(num_cycles_model_pred, num_cycles_minao_guessing_initalization):
    DFT_optimization_ratio = [num_cycles_model_pred[idx] / num_cycles_minao_guessing_initalization[idx]
                   for idx in range(len(num_cycles_model_pred))]
    return DFT_optimization_ratio

>>>>>>> 033c4bc7


def get_stable_dataset_split(root_path):
    processed_random = \
        os.path.join(root_path, 'datasets', 'QH9Stable', 'processed', 'processed_QH9Stable_random.pt')
    processed_ood = \
        os.path.join(root_path, 'datasets', 'QH9Stable', 'processed', 'processed_QH9Stable_size_ood.pt')
    split_idx_iid_test_mask = torch.load(processed_random)[4]
<<<<<<< HEAD
    split_idx_ood_test_mask = torch.load(processed_ood)[4]
=======
    split_idx_ood_test_mask =  torch.load(processed_ood)[4]
>>>>>>> 033c4bc7
    # test_data_mask = np.logical_and(split_idx_iid_test_mask, split_idx_ood_test_mask)
    # test_data_indices = np.where(test_data_mask)[0]
    test_data_indices = np.intersect1d(split_idx_iid_test_mask, split_idx_ood_test_mask)
    rng = np.random.default_rng(43)
    test_data_indices_sampled = rng.choice(test_data_indices, size=NUM_EXAMPLES, replace=False)
    return test_data_indices_sampled


def get_dynamic_dataset_split(root_path):
    processed_mol = \
        os.path.join(root_path, 'datasets', 'QH9Dynamic', 'processed', 'processed_QH9Dynamic_mol.pt')
    processed_geometry = \
        os.path.join(root_path, 'datasets', 'QH9Dynamic', 'processed', 'processed_QH9Dynamic_geometry.pt')
<<<<<<< HEAD
    split_idx_mol_test_mask = torch.load(processed_mol)[2]
    split_idx_geometry_test_mask = torch.load(processed_geometry)[2]
=======
    split_idx_mol_test_mask = torch.load(processed_mol)[4]
    split_idx_geometry_test_mask = torch.load(processed_geometry)[4]
>>>>>>> 033c4bc7
    # test_data_mask = np.logical_and(split_idx_mol_test_mask, split_idx_geometry_test_mask)
    # test_data_indices = np.where(test_data_mask)[0]
    test_data_indices = np.intersect1d(split_idx_mol_test_mask, split_idx_geometry_test_mask)
    rng = np.random.default_rng(43)
    test_data_indices_sampled = rng.choice(test_data_indices, size=NUM_EXAMPLES, replace=False)
    return test_data_indices_sampled


@hydra.main(config_path='config', config_name='config')
def main(conf):
    logger.info(conf)
    torch.set_default_dtype(torch.float32)
    torch.manual_seed(0)
    if torch.cuda.is_available():
        torch.cuda.manual_seed_all(0)

    # root_path = os.path.join(os.sep.join(os.getcwd().split(os.sep)[:-3]))
    root_path = '/data/meng/AIRS/OpenDFT/QHBench/QH9'
    if torch.cuda.is_available():
        device = torch.device(f"cuda:{conf.device}")
    else:
        device = torch.device('cpu')

    # load dataset
    logger.info(f"loading {conf.datasets.dataset_name}...")
    if conf.datasets.dataset_name == 'QH9Stable':
        dataset = QH9Stable(os.path.join(root_path, 'datasets'), split=conf.datasets.split)
        test_data_indices_sampled = get_stable_dataset_split(root_path)
        test_dataset = dataset[test_data_indices_sampled]

    elif conf.datasets.dataset_name == 'QH9Dynamic':
        dataset = QH9Dynamic(os.path.join(root_path, 'datasets'), split=conf.datasets.split)
        test_data_indices_sampled = get_dynamic_dataset_split(root_path)
        test_dataset = dataset[test_data_indices_sampled]

    # we need to generate the index mask, it should maintain two
    test_data_loader = DataLoader(
        test_dataset, batch_size=1, shuffle=False,
        num_workers=conf.datasets.num_workers, pin_memory=conf.datasets.pin_memory)
    # define model
    model = QHNet(
        in_node_features=1,
        sh_lmax=4,
        hidden_size=128,
        bottle_hidden_size=32,
        num_gnn_layers=5,
        max_radius=15,
        num_nodes=10,
        radius_embed_dim=16
    )
    model.set(device)

    # load model from the path
    path_to_the_saved_models = conf.trained_model
    state_dict = torch.load(path_to_the_saved_models)['state_dict']
    model.load_state_dict(state_dict)

    num_params = sum(p.numel() for p in model.parameters())
    logger.info(f"the number of parameters in this model is {num_params}.")

    num_cycles_model_pred, error_level_list = \
        test_over_dataset_model_pred(
            test_data_loader, model, device, default_type=torch.float32)
<<<<<<< HEAD

=======
    
>>>>>>> 033c4bc7
    num_cycles_minao_guessing_initalization, achieve_error_cycle_list_minao = \
        test_over_dataset_DFT(
            test_data_loader, model,
            guessing_method_name='minao', error_level_list=error_level_list)
<<<<<<< HEAD

=======
>>>>>>> 033c4bc7
    num_cycles_1e_guessing_initalization, achieve_error_cycle_list_1e = \
        test_over_dataset_DFT(
            test_data_loader, model,
            guessing_method_name='1e', error_level_list=error_level_list)

    num_cycles_minao_guessing_initalization_lowest_ratio = \
        get_lowest_achievable_ratio(num_cycles_minao_guessing_initalization)
    num_cycles_1e_guessing_initalization_lowest_ratio = \
        get_lowest_achievable_ratio(num_cycles_1e_guessing_initalization)

    optimization_ratio_minao = get_optimization_ratio(
        num_cycles_model_pred, num_cycles_minao_guessing_initalization)
    optimization_ratio_1e = get_optimization_ratio(
        num_cycles_model_pred, num_cycles_1e_guessing_initalization)

<<<<<<< HEAD
=======
    import pdb; pdb.set_trace()
>>>>>>> 033c4bc7
    error_level_optimization_ratio_minao = get_optimization_ratio(
        achieve_error_cycle_list_minao, num_cycles_minao_guessing_initalization)
    error_level_optimization_ratio_1e = get_optimization_ratio(
        achieve_error_cycle_list_1e, num_cycles_1e_guessing_initalization)

<<<<<<< HEAD
    logger.info(
        f"num_cycles_minao_guessing_initalization_lowest_ratio is {num_cycles_minao_guessing_initalization_lowest_ratio}.")
    logger.info(
        f"num_cycles_1e_guessing_initalization_lowest_ratio is {num_cycles_1e_guessing_initalization_lowest_ratio}.")
=======
    logger.info(f"num_cycles_minao_guessing_initalization_lowest_ratio is {num_cycles_minao_guessing_initalization_lowest_ratio}.")
    logger.info(f"num_cycles_1e_guessing_initalization_lowest_ratio is {num_cycles_1e_guessing_initalization_lowest_ratio}.")
>>>>>>> 033c4bc7
    logger.info(f"optimization_ratio_minao is {optimization_ratio_minao}.")
    logger.info(f"optimization_ratio_1e is {optimization_ratio_1e}.")
    logger.info(f"error_level_optimization_ratio_minao is {error_level_optimization_ratio_minao}.")
    logger.info(f"error_level_optimization_ratio_1e is {error_level_optimization_ratio_1e}.")
    logger.info(f"================================")
<<<<<<< HEAD
    logger.info(
        f"num_cycles_minao_guessing_initalization_lowest_ratio: mean is {np.mean(num_cycles_minao_guessing_initalization_lowest_ratio)}, std is {np.std(num_cycles_minao_guessing_initalization_lowest_ratio)}.")
    logger.info(
        f"num_cycles_1e_guessing_initalization_lowest_ratio: mean is {np.mean(num_cycles_1e_guessing_initalization_lowest_ratio)}, std is {np.std(num_cycles_1e_guessing_initalization_lowest_ratio)}.")
    logger.info(
        f"optimization_ratio_minao: mean is {np.mean(optimization_ratio_minao)}, std is {np.std(optimization_ratio_minao)}.")
    logger.info(
        f"optimization_ratio_1e: mean is {np.mean(optimization_ratio_1e)}, std is {np.std(optimization_ratio_1e)}.")
    logger.info(
        f"error_level_optimization_ratio_minao: mean is {np.mean(error_level_optimization_ratio_minao)}, std is {np.std(error_level_optimization_ratio_minao)}.")
    logger.info(
        f"error_level_optimization_ratio_1e: mean is {np.mean(error_level_optimization_ratio_1e)}, std is {np.std(error_level_optimization_ratio_1e)}.")
=======
    logger.info(f"num_cycles_minao_guessing_initalization_lowest_ratio: mean is {np.mean(num_cycles_minao_guessing_initalization_lowest_ratio)}, std is {np.std(num_cycles_minao_guessing_initalization_lowest_ratio)}.")
    logger.info(f"num_cycles_1e_guessing_initalization_lowest_ratio: mean is {np.mean(num_cycles_1e_guessing_initalization_lowest_ratio)}, std is {np.std(num_cycles_1e_guessing_initalization_lowest_ratio)}.")
    logger.info(f"optimization_ratio_minao: mean is {np.mean(optimization_ratio_minao)}, std is {np.std(optimization_ratio_minao)}.")
    logger.info(f"optimization_ratio_1e: mean is {np.mean(optimization_ratio_1e)}, std is {np.std(optimization_ratio_1e)}.")
    logger.info(f"error_level_optimization_ratio_minao: mean is {np.mean(error_level_optimization_ratio_minao)}, std is {np.std(error_level_optimization_ratio_minao)}.")
    logger.info(f"error_level_optimization_ratio_1e: mean is {np.mean(error_level_optimization_ratio_1e)}, std is {np.std(error_level_optimization_ratio_1e)}.")
>>>>>>> 033c4bc7


def post_processing(batch, default_type):
    for key in batch.keys:
        if torch.is_floating_point(batch[key]):
            batch[key] = batch[key].type(default_type)
    return batch


if __name__ == '__main__':
    main()<|MERGE_RESOLUTION|>--- conflicted
+++ resolved
@@ -16,11 +16,8 @@
 from torch_geometric.loader import DataLoader
 
 logger = logging.getLogger()
-<<<<<<< HEAD
 NUM_EXAMPLES = 50
-=======
-NUM_EXAMPLES = 2
->>>>>>> 033c4bc7
+
 
 
 def cal_orbital_and_energies(overlap_matrix, full_hamiltonian):
@@ -37,10 +34,7 @@
 
 from argparse import Namespace
 
-<<<<<<< HEAD
-
-=======
->>>>>>> 033c4bc7
+
 convention_dict = {
     'pyscf_631G': Namespace(
         atom_to_orbitals_map={1: 'ss', 6: 'ssspp', 7: 'ssspp', 8: 'ssspp', 9: 'ssspp'},
@@ -114,10 +108,7 @@
 
 def get_total_cycles(envs):
     setattr(envs['mf'], 'total_cycle', envs['cycle'])
-<<<<<<< HEAD
     if envs['mf'].gt is not None:
-=======
->>>>>>> 033c4bc7
         if np.mean(np.abs(envs['fock'] - envs['mf'].gt)) < envs['mf'].error_level and \
                 envs['mf'].achieve_error_flag is False:
             setattr(envs['mf'], 'achieve_error_flag', True)
@@ -131,11 +122,7 @@
     scf_eng.achieve_error_cycle = None
     scf_eng.achieve_error_flag = False
     scf_eng.error_level = error_level
-<<<<<<< HEAD
-
-=======
-    
->>>>>>> 033c4bc7
+
     scf_eng.xc = 'b3lyp'
     scf_eng.basis = 'def2svp'
     scf_eng.grids.level = 3
@@ -149,10 +136,6 @@
     else:
         achieve_error_cycle = None
     return num_cycle, achieve_error_cycle
-<<<<<<< HEAD
-=======
-
->>>>>>> 033c4bc7
 
 
 def test_over_dataset_model_pred(test_data_loader, model, device, default_type):
@@ -177,11 +160,7 @@
 
         hamiltonian_pyscf_gt = model.build_final_matrix(
             batch, batch['diagonal_hamiltonian'], batch['non_diagonal_hamiltonian'])
-<<<<<<< HEAD
         hamiltonian_pyscf_gt = hamiltonian_pyscf_gt.cpu()
-=======
-        hamiltonian_pyscf_gt  = hamiltonian_pyscf_gt.cpu()
->>>>>>> 033c4bc7
         hamiltonian_pyscf_gt = matrix_transform(
             hamiltonian_pyscf_gt, batch.atoms.cpu().squeeze().numpy(), convention='back2pyscf')
         error_level = (hamiltonian_pyscf - hamiltonian_pyscf_gt).abs().mean()
@@ -196,8 +175,6 @@
         build_matrix_w_dm, _ = build_matrix(mol, dm0)
         num_cycles_model_pred.append(build_matrix_w_dm)
         error_level_list.append(error_level)
-<<<<<<< HEAD
-
     return num_cycles_model_pred, error_level_list
 
 
@@ -250,61 +227,7 @@
     DFT_optimization_ratio = [num_cycles_model_pred[idx] / num_cycles_minao_guessing_initalization[idx]
                               for idx in range(len(num_cycles_model_pred))]
     return DFT_optimization_ratio
-=======
-
-    return num_cycles_model_pred, error_level_list
-
-
-def test_over_dataset_DFT(test_data_loader, model, guessing_method_name='minao', error_level_list=None):
-    num_cycles_guessing_initalization = []
-    achieve_error_cycle_list = []
-    for batch_idx, batch in tqdm(enumerate(test_data_loader)):
-        error_level = error_level_list[batch_idx].numpy()
-        mol = pyscf.gto.Mole()
-        t = [[batch.atoms[atom_idx].cpu().item(), batch.pos[atom_idx].cpu().numpy()]
-             for atom_idx in range(batch.num_nodes)]
-        mol.build(verbose=0, atom=t, basis='def2svp', unit='ang')
-
-        if guessing_method_name.lower() == '1e':
-            dm0 = pyscf.scf.hf.init_guess_by_1e(mol)
-        elif guessing_method_name.lower() == 'minao':
-            dm0 = pyscf.scf.hf.init_guess_by_minao(mol)
-        else:
-            raise NotImplementedError
-
-        batch = batch.to(model.device)
-        batch.full_edge_index = radius_graph(batch.pos, 100000, batch.batch).to(batch.pos.device)
-        hamiltonian = model.build_final_matrix(
-            batch, batch['diagonal_hamiltonian'], batch['non_diagonal_hamiltonian'])
-        hamiltonian = hamiltonian.cpu()
-        hamiltonian_pyscf_gt = matrix_transform(
-            hamiltonian, batch.atoms.cpu().squeeze().numpy(), convention='back2pyscf').numpy()
-        
-        build_matrix_w_dm, achieve_error_cycle = build_matrix(mol, dm0, error_level, Hamiltonian_gt=hamiltonian_pyscf_gt)
-        num_cycles_guessing_initalization.append(build_matrix_w_dm)
-        achieve_error_cycle_list.append(achieve_error_cycle)
-
-    return num_cycles_guessing_initalization, achieve_error_cycle_list
-
-
-def get_lowest_achievable_ratio(num_cycles):
-    lowest_achievable_ratio_list = [1 / num_cycles[example_idx] for example_idx in range(len(num_cycles))]
-    return lowest_achievable_ratio_list
-
-
-def get_error_level_ratio(error_level_cycles, total_cycles):
-    error_level_ratio_list = []
-    for idx in range(len(error_level_cycles)):
-        error_level_ratio_list.append(error_level_cycles[idx] / total_cycles[idx])
-    return error_level_ratio_list
-
-
-def get_optimization_ratio(num_cycles_model_pred, num_cycles_minao_guessing_initalization):
-    DFT_optimization_ratio = [num_cycles_model_pred[idx] / num_cycles_minao_guessing_initalization[idx]
-                   for idx in range(len(num_cycles_model_pred))]
-    return DFT_optimization_ratio
-
->>>>>>> 033c4bc7
+
 
 
 def get_stable_dataset_split(root_path):
@@ -313,11 +236,7 @@
     processed_ood = \
         os.path.join(root_path, 'datasets', 'QH9Stable', 'processed', 'processed_QH9Stable_size_ood.pt')
     split_idx_iid_test_mask = torch.load(processed_random)[4]
-<<<<<<< HEAD
     split_idx_ood_test_mask = torch.load(processed_ood)[4]
-=======
-    split_idx_ood_test_mask =  torch.load(processed_ood)[4]
->>>>>>> 033c4bc7
     # test_data_mask = np.logical_and(split_idx_iid_test_mask, split_idx_ood_test_mask)
     # test_data_indices = np.where(test_data_mask)[0]
     test_data_indices = np.intersect1d(split_idx_iid_test_mask, split_idx_ood_test_mask)
@@ -331,13 +250,8 @@
         os.path.join(root_path, 'datasets', 'QH9Dynamic', 'processed', 'processed_QH9Dynamic_mol.pt')
     processed_geometry = \
         os.path.join(root_path, 'datasets', 'QH9Dynamic', 'processed', 'processed_QH9Dynamic_geometry.pt')
-<<<<<<< HEAD
     split_idx_mol_test_mask = torch.load(processed_mol)[2]
     split_idx_geometry_test_mask = torch.load(processed_geometry)[2]
-=======
-    split_idx_mol_test_mask = torch.load(processed_mol)[4]
-    split_idx_geometry_test_mask = torch.load(processed_geometry)[4]
->>>>>>> 033c4bc7
     # test_data_mask = np.logical_and(split_idx_mol_test_mask, split_idx_geometry_test_mask)
     # test_data_indices = np.where(test_data_mask)[0]
     test_data_indices = np.intersect1d(split_idx_mol_test_mask, split_idx_geometry_test_mask)
@@ -401,19 +315,12 @@
     num_cycles_model_pred, error_level_list = \
         test_over_dataset_model_pred(
             test_data_loader, model, device, default_type=torch.float32)
-<<<<<<< HEAD
-
-=======
-    
->>>>>>> 033c4bc7
+
     num_cycles_minao_guessing_initalization, achieve_error_cycle_list_minao = \
         test_over_dataset_DFT(
             test_data_loader, model,
             guessing_method_name='minao', error_level_list=error_level_list)
-<<<<<<< HEAD
-
-=======
->>>>>>> 033c4bc7
+
     num_cycles_1e_guessing_initalization, achieve_error_cycle_list_1e = \
         test_over_dataset_DFT(
             test_data_loader, model,
@@ -429,30 +336,23 @@
     optimization_ratio_1e = get_optimization_ratio(
         num_cycles_model_pred, num_cycles_1e_guessing_initalization)
 
-<<<<<<< HEAD
-=======
-    import pdb; pdb.set_trace()
->>>>>>> 033c4bc7
+
     error_level_optimization_ratio_minao = get_optimization_ratio(
         achieve_error_cycle_list_minao, num_cycles_minao_guessing_initalization)
     error_level_optimization_ratio_1e = get_optimization_ratio(
         achieve_error_cycle_list_1e, num_cycles_1e_guessing_initalization)
 
-<<<<<<< HEAD
+
     logger.info(
         f"num_cycles_minao_guessing_initalization_lowest_ratio is {num_cycles_minao_guessing_initalization_lowest_ratio}.")
     logger.info(
         f"num_cycles_1e_guessing_initalization_lowest_ratio is {num_cycles_1e_guessing_initalization_lowest_ratio}.")
-=======
-    logger.info(f"num_cycles_minao_guessing_initalization_lowest_ratio is {num_cycles_minao_guessing_initalization_lowest_ratio}.")
-    logger.info(f"num_cycles_1e_guessing_initalization_lowest_ratio is {num_cycles_1e_guessing_initalization_lowest_ratio}.")
->>>>>>> 033c4bc7
+
     logger.info(f"optimization_ratio_minao is {optimization_ratio_minao}.")
     logger.info(f"optimization_ratio_1e is {optimization_ratio_1e}.")
     logger.info(f"error_level_optimization_ratio_minao is {error_level_optimization_ratio_minao}.")
     logger.info(f"error_level_optimization_ratio_1e is {error_level_optimization_ratio_1e}.")
     logger.info(f"================================")
-<<<<<<< HEAD
     logger.info(
         f"num_cycles_minao_guessing_initalization_lowest_ratio: mean is {np.mean(num_cycles_minao_guessing_initalization_lowest_ratio)}, std is {np.std(num_cycles_minao_guessing_initalization_lowest_ratio)}.")
     logger.info(
@@ -465,14 +365,6 @@
         f"error_level_optimization_ratio_minao: mean is {np.mean(error_level_optimization_ratio_minao)}, std is {np.std(error_level_optimization_ratio_minao)}.")
     logger.info(
         f"error_level_optimization_ratio_1e: mean is {np.mean(error_level_optimization_ratio_1e)}, std is {np.std(error_level_optimization_ratio_1e)}.")
-=======
-    logger.info(f"num_cycles_minao_guessing_initalization_lowest_ratio: mean is {np.mean(num_cycles_minao_guessing_initalization_lowest_ratio)}, std is {np.std(num_cycles_minao_guessing_initalization_lowest_ratio)}.")
-    logger.info(f"num_cycles_1e_guessing_initalization_lowest_ratio: mean is {np.mean(num_cycles_1e_guessing_initalization_lowest_ratio)}, std is {np.std(num_cycles_1e_guessing_initalization_lowest_ratio)}.")
-    logger.info(f"optimization_ratio_minao: mean is {np.mean(optimization_ratio_minao)}, std is {np.std(optimization_ratio_minao)}.")
-    logger.info(f"optimization_ratio_1e: mean is {np.mean(optimization_ratio_1e)}, std is {np.std(optimization_ratio_1e)}.")
-    logger.info(f"error_level_optimization_ratio_minao: mean is {np.mean(error_level_optimization_ratio_minao)}, std is {np.std(error_level_optimization_ratio_minao)}.")
-    logger.info(f"error_level_optimization_ratio_1e: mean is {np.mean(error_level_optimization_ratio_1e)}, std is {np.std(error_level_optimization_ratio_1e)}.")
->>>>>>> 033c4bc7
 
 
 def post_processing(batch, default_type):
